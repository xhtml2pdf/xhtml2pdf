# -*- coding: utf-8 -*-
from pisa_context import pisaContext
from pisa_default import DEFAULT_CSS
from pisa_parser import pisaParser
from reportlab.platypus.flowables import Spacer
from reportlab.platypus.frames import Frame
from sx.pisa3.pisa_reportlab import PmlBaseDoc, PmlPageTemplate
from sx.pisa3.pisa_util import pisaTempFile, getBox, pyPdf
import cgi
import logging

# Copyright 2010 Dirk Holtwick, holtwick.it
#
# Licensed under the Apache License, Version 2.0 (the "License");
# you may not use this file except in compliance with the License.
# You may obtain a copy of the License at
#
#     http://www.apache.org/licenses/LICENSE-2.0
#
# Unless required by applicable law or agreed to in writing, software
# distributed under the License is distributed on an "AS IS" BASIS,
# WITHOUT WARRANTIES OR CONDITIONS OF ANY KIND, either express or implied.
# See the License for the specific language governing permissions and
# limitations under the License.

log = logging.getLogger("ho.pisa")

def pisaErrorDocument(dest, c):
    out = pisaTempFile(capacity=c.capacity)
    out.write("<p style='background-color:red;'><strong>%d error(s) occured:</strong><p>" % c.err)
    for mode, line, msg, _ in c.log:
        if mode=="error":
            out.write("<pre>%s in line %d: %s</pre>" % (mode, line, cgi.escape(msg)))

    out.write("<p><strong>%d warning(s) occured:</strong><p>" % c.warn)
    for mode, line, msg, _ in c.log:
        if mode=="warning":
            out.write("<p>%s in line %d: %s</p>" % (mode, line, cgi.escape(msg)))

    return pisaDocument(out.getvalue(), dest, raise_exception=False)

def pisaStory(
    src,
    path = None,
    link_callback = None,
    debug = 0,
    default_css = None,
    xhtml = False,
    encoding = None,
    c = None,
    xml_output = None,
    **kw):

    # Prepare Context
    if not c:
        c = pisaContext(path, debug=debug)
        c.pathCallback = link_callback

    # Use a default set of CSS definitions to get an expected output
    if default_css is None:
        default_css = DEFAULT_CSS

    # Parse and fill the story
    pisaParser(src, c, default_css, xhtml, encoding, xml_output)

    #if 0:
    #    import reportlab.pdfbase.pdfmetrics as pm
    #    pm.dumpFontData()

    # Avoid empty documents
    if not c.story:
        c.story = [Spacer(1,1)]
        # c.addPara(force=True)

    # Remove anchors if they do not exist (because of a bug in Reportlab)
    for frag, anchor in c.anchorFrag:
        if anchor not in c.anchorName:
            frag.link = None

    return c

def pisaDocument(
    src,
    dest = None,
    path = None,
    link_callback = None,
    debug = 0,
    show_error_as_pdf = False,
    default_css = None,
    xhtml = False,
    encoding = None,
    xml_output = None,
    raise_exception = True,
    capacity = 100 * 1024, # -1,
    **kw):

    c = None
    if show_error_as_pdf:
        raise_exception = False

    try:

        log.debug("pisaDocument options:\n  src = %r\n  dest = %r\n  path = %r\n  link_callback = %r\n  xhtml = %r",
            src,
            dest,
            path,
            link_callback,
            xhtml)

        # Prepare simple context
        c = pisaContext(path, debug=debug, capacity=capacity)
        c.pathCallback = link_callback

        if dest is None:
            dest = pisaTempFile(capacity=c.capacity)
        c.dest = dest

        # Build story
        c = pisaStory(src, path, link_callback, debug, default_css, xhtml, encoding, c=c, xml_output=xml_output)

        # Buffer PDF into memory
        out = pisaTempFile(capacity=c.capacity)

        doc = PmlBaseDoc(
            out,
            pagesize = c.pageSize,
            author = c.meta["author"].strip(),
            subject = c.meta["subject"].strip(),
            keywords = [x.strip() for x in c.meta["keywords"].strip().split(",") if x],
            title = c.meta["title"].strip(),
            showBoundary = 0,
            allowSplitting = 1)

        # XXX It is not possible to access PDF info, because it is private in canvas
        # doc.info.producer = "pisa <http://www.holtwick.it>"

        # Prepare templates and their frames
        if c.templateList.has_key("body"):
            body = c.templateList["body"]
            del c.templateList["body"]
        else:
            x, y, w, h = getBox("1cm 1cm -1cm -1cm", c.pageSize)
            body = PmlPageTemplate(
                id="body",
                frames=[
                    Frame(x, y, w, h,
                        id = "body",
                        leftPadding = 0,
                        rightPadding = 0,
                        bottomPadding = 0,
                        topPadding = 0)],
                pagesize = c.pageSize)

        # print body.frames

        # print [body] + c.templateList.values()
        doc.addPageTemplates([body] + c.templateList.values())

        # Use multibuild e.g. if a TOC has to be created
        if c.multiBuild:
            doc.multiBuild(c.story)
        else:
            doc.build(c.story)

        # Add watermarks
        if pyPdf:
            for bgouter in c.pisaBackgroundList:

                # If we have at least one background, then lets do it
                if bgouter:

                    istream = out
                    try:
                        output = pyPdf.PdfFileWriter()
                        input1 = pyPdf.PdfFileReader(istream)
                        ctr = 0
                        for bg in c.pisaBackgroundList:
                            page = input1.getPage(ctr)
                            if bg and not bg.notFound() and (bg.mimetype=="application/pdf"):
                                bginput = pyPdf.PdfFileReader(bg.getFile())
                                pagebg = bginput.getPage(0)
                                pagebg.mergePage(page)
                                page = pagebg
                            else:
                                log.warn(c.warning("Background PDF %s doesn't exist.", bg))
                            output.addPage(page)
                            ctr += 1
                        out = pisaTempFile(capacity=c.capacity)
                        output.write(out)
                        # data = sout.getvalue()
                    except Exception:
                        log.exception(c.error("pyPDF error"))
                        if raise_exception:
                            raise


                    # Found a background? So leave loop after first occurence
                    break
        else:
            log.warn(c.warning("pyPDF not installed!"))

        # In web frameworks for debugging purposes maybe an output of
        # errors in a PDF is preferred
        if show_error_as_pdf and c and c.err:
            return pisaErrorDocument(c.dest, c)

        # Get the resulting PDF and write it to the file object
        # passed from the caller
        data = out.getvalue()
        c.dest.write(data)
<<<<<<< HEAD

    except: # TODO: Kill catch-all!
        # log.exception(c.error("Document error"))
=======
        c.dest.close()
            
    except:
        # log.exception(c.error("Document error"))        
>>>>>>> 8c639efc
        log.exception("Document error")
        c.err += 1
        if raise_exception:
            raise

    if raise_exception and c.err:
        raise Exception("Errors occured, please see log files for more informations")

    return c<|MERGE_RESOLUTION|>--- conflicted
+++ resolved
@@ -208,16 +208,10 @@
         # passed from the caller
         data = out.getvalue()
         c.dest.write(data)
-<<<<<<< HEAD
-
-    except: # TODO: Kill catch-all!
-        # log.exception(c.error("Document error"))
-=======
         c.dest.close()
             
-    except:
+    except: # TODO: Kill catch-all!
         # log.exception(c.error("Document error"))        
->>>>>>> 8c639efc
         log.exception("Document error")
         c.err += 1
         if raise_exception:
