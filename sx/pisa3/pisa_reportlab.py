# -*- coding: utf-8 -*-

# Copyright 2010 Dirk Holtwick, holtwick.it
#
# Licensed under the Apache License, Version 2.0 (the "License");
# you may not use this file except in compliance with the License.
# You may obtain a copy of the License at
#
#     http://www.apache.org/licenses/LICENSE-2.0
#
# Unless required by applicable law or agreed to in writing, software
# distributed under the License is distributed on an "AS IS" BASIS,
# WITHOUT WARRANTIES OR CONDITIONS OF ANY KIND, either express or implied.
# See the License for the specific language governing permissions and
# limitations under the License.

from reportlab.platypus.doctemplate import BaseDocTemplate, PageTemplate, FrameBreak, NextPageTemplate
from reportlab.platypus.tables import Table, TableStyle
from reportlab.platypus.flowables import Flowable, Image, CondPageBreak, KeepInFrame, ParagraphAndImage
from reportlab.platypus.frames import Frame
from reportlab.platypus.tableofcontents import TableOfContents

from reportlab_paragraph import Paragraph

from reportlab.lib.utils import * # TODO: Kill the wild import!

try:
    import PIL.Image as PILImage
except:
    try:
        import Image as PILImage
    except:
        PILImage = None

from pisa_util import * # TODO: Kill the wild import!
from pisa_default import TAGS, STRING

import copy
import cgi

import logging
log = logging.getLogger("ho.pisa")

MAX_IMAGE_RATIO = 0.95

class PmlMaxHeightMixIn:

    def setMaxHeight(self, availHeight):
        self.availHeightValue = availHeight
        if availHeight < 70000:
            if hasattr(self, "canv"):
                if not hasattr(self.canv, "maxAvailHeightValue"):
                    self.canv.maxAvailHeightValue = 0
                self.availHeightValue = self.canv.maxAvailHeightValue = max(
                    availHeight,
                    self.canv.maxAvailHeightValue)
        else:
            self.availHeightValue = availHeight
        if not hasattr(self, "availHeightValue"):
            self.availHeightValue = 0
        return self.availHeightValue

    def getMaxHeight(self):
        if not hasattr(self, "availHeightValue"):
            return 0
        return self.availHeightValue

class PmlBaseDoc(BaseDocTemplate):

    """
    We use our own document template to get access to the canvas
    and set some informations once.
    """

    def beforePage(self):

        # Tricky way to set producer, because of not real privateness in Python
        self.canv._doc.info.producer = "pisa HTML to PDF <http://www.htmltopdf.org>"

        '''
        # Convert to ASCII because there is a Bug in Reportlab not
        # supporting other than ASCII. Send to list on 23.1.2007

        author = toString(self.pml_data.get("author", "")).encode("ascii","ignore")
        subject = toString(self.pml_data.get("subject", "")).encode("ascii","ignore")
        title = toString(self.pml_data.get("title", "")).encode("ascii","ignore")
        # print repr((author,title,subject))

        self.canv.setAuthor(author)
        self.canv.setSubject(subject)
        self.canv.setTitle(title)

        if self.pml_data.get("fullscreen", 0):
            self.canv.showFullScreen0()

        if self.pml_data.get("showoutline", 0):
            self.canv.showOutline()

        if self.pml_data.get("duration", None) is not None:
            self.canv.setPageDuration(self.pml_data["duration"])
        '''

    def afterFlowable(self, flowable):
        # Does the flowable contain fragments?
        if getattr(flowable, "outline", False):
            self.notify('TOCEntry', (
                flowable.outlineLevel,
                cgi.escape(copy.deepcopy(flowable.text), 1),
                self.page))

class PmlPageTemplate(PageTemplate):

    def __init__(self, **kw):
        self.pisaStaticList = []
        self.pisaBackgroundList = []
        self.pisaBackground = None
        PageTemplate.__init__(self, **kw)

    def beforeDrawPage(self, canvas, doc):
        canvas.saveState()
        try:

            # Background
            pisaBackground = None
            if (hasattr(self, "pisaBackground")
                and self.pisaBackground
                and (not self.pisaBackground.notFound())):
                # print self.pisaBackground.mimetype

                # Is image not PDF
                if self.pisaBackground.mimetype.startswith("image/"):

                    try:
                        img = PmlImageReader(StringIO.StringIO(self.pisaBackground.getData()))
                        iw, ih = img.getSize()
                        pw, ph = canvas._pagesize

                        width = pw # min(iw, pw) # max
                        wfactor = float(width) / iw
                        height = ph # min(ih, ph) # max
                        hfactor = float(height) / ih
                        factor = min(wfactor, hfactor)
                        w = iw * factor
                        h = ih * factor

                        canvas.drawImage(img, 0, ph - h, w, h)
                        # print repr(img)
                    except:
                        log.exception("Draw background")

                # PDF!
                else:
                    pisaBackground = self.pisaBackground

            # print "+", pisaBackground
            self.pisaBackgroundList.append(pisaBackground)

            # canvas.saveState()
            #try:
            #    self.pml_drawing.draw(canvas)
            #except Exception, e:
            #    # print "drawing exception", str(e)
            #    pass

            def pageNumbering(objList):
                for obj in objList:
                    if isinstance(obj, PmlParagraph):
                        for frag in obj.frags:
                            if frag.pageNumber:
                                frag.text = pagenumber
                                #import pdb; pdb.set_trace()

                    elif isinstance(obj, PmlTable):
                        pageNumbering(flatten(obj._cellvalues))
            try:

                # Paint static frames
                pagenumber = canvas.getPageNumber()
                for frame in self.pisaStaticList:

                    frame = copy.deepcopy(frame)
                    story = frame.pisaStaticStory
                    pageNumbering(story)

                    frame.addFromList(story, canvas)

            except Exception, e: # TODO: Kill this!
                log.debug("PmlPageTemplate", exc_info=1)


        finally:
            canvas.restoreState()

_ctr = 1
class PmlImageReader(object): #TODO We need a factory here, returning either a class for java or a class for PIL
    "Wraps up either PIL or Java to get data from bitmaps"
    _cache = {}
    def __init__(self, fileName):
        if isinstance(fileName, PmlImageReader):
            self.__dict__ = fileName.__dict__   #borgize
            return
        #start wih lots of null private fields, to be populated by
        #the relevant engine.
        self.fileName = fileName
        self._image = None
        self._width = None
        self._height = None
        self._transparent = None
        self._data = None
        imageReaderFlags = 0
        if PILImage and isinstance(fileName, PILImage.Image):
            self._image = fileName
            self.fp = getattr(fileName, 'fp', None)
            try:
                self.fileName = self._image.fileName
            except AttributeError:
                self.fileName = 'PILIMAGE_%d' % id(self)
        else:
            try:
                self.fp = open_for_read(fileName, 'b')
                if isinstance(self.fp, StringIO.StringIO().__class__):
                    imageReaderFlags = 0 #avoid messing with already internal files
                if imageReaderFlags > 0:  #interning
                    data = self.fp.read()
                    if imageReaderFlags & 2:  #autoclose
                        try:
                            self.fp.close()
                        except:
                            pass
                    if imageReaderFlags & 4:  #cache the data
                        if not self._cache:
                            from rl_config import register_reset
                            register_reset(self._cache.clear)
                        data = self._cache.setdefault(md5(data).digest(), data)
                    self.fp = getStringIO(data)
                elif imageReaderFlags == - 1 and isinstance(fileName, (str, unicode)):
                    #try Ralf Schmitt's re-opening technique of avoiding too many open files
                    self.fp.close()
                    del self.fp #will become a property in the next statement
                    self.__class__ = LazyImageReader
                if haveImages:
                    #detect which library we are using and open the image
                    if not self._image:
                        self._image = self._read_image(self.fp)
                    if getattr(self._image, 'format', None) == 'JPEG':
                        self.jpeg_fh = self._jpeg_fh
                else:
                    from reportlab.pdfbase.pdfutils import readJPEGInfo
                    try:
                        self._width, self._height, c = readJPEGInfo(self.fp)
                    except:
                        raise RuntimeError('Imaging Library not available, unable to import bitmaps only jpegs')
                    self.jpeg_fh = self._jpeg_fh
                    self._data = self.fp.read()
                    self._dataA = None
                    self.fp.seek(0)
            except: # TODO: Kill the catch-all
                et, ev, tb = sys.exc_info()
                if hasattr(ev, 'args'):
                    a = str(ev.args[ - 1]) + (' fileName=%r' % fileName)
                    ev.args = ev.args[: - 1] + (a,)
                    raise et, ev, tb
                else:
                    raise

    def _read_image(self, fp):
        if sys.platform[0:4] == 'java':
            from javax.imageio import ImageIO
            return ImageIO.read(fp)
        elif PILImage:
            return PILImage.open(fp)

    def _jpeg_fh(self):
        fp = self.fp
        fp.seek(0)
        return fp

    def jpeg_fh(self):
        return None

    def getSize(self):
        if (self._width is None or self._height is None):
            if sys.platform[0:4] == 'java':
                self._width = self._image.getWidth()
                self._height = self._image.getHeight()
            else:
                self._width, self._height = self._image.size
        return (self._width, self._height)

    def getRGBData(self):
        "Return byte array of RGB data as string"
        if self._data is None:
            self._dataA = None
            if sys.platform[0:4] == 'java':
                import jarray # TODO: Move to top.
                from java.awt.image import PixelGrabber
                width, height = self.getSize()
                buffer = jarray.zeros(width * height, 'i')
                pg = PixelGrabber(self._image, 0, 0, width, height, buffer, 0, width)
                pg.grabPixels()
                # there must be a way to do this with a cast not a byte-level loop,
                # I just haven't found it yet...
                pixels = []
                a = pixels.append
                for i in range(len(buffer)):
                    rgb = buffer[i]
                    a(chr((rgb >> 16) & 0xff))
                    a(chr((rgb >> 8) & 0xff))
                    a(chr(rgb & 0xff))
                self._data = ''.join(pixels)
                self.mode = 'RGB'
            else:
                im = self._image
                mode = self.mode = im.mode
                if mode == 'RGBA':
<<<<<<< HEAD
                    if PILImage.VERSION.startswith('1.1.7'): im.load()
=======
                    if Image.VERSION.startswith('1.1.7'):
                        im.load()
>>>>>>> ce3ea7b0
                    self._dataA = PmlImageReader(im.split()[3])
                    im = im.convert('RGB')
                    self.mode = 'RGB'
                elif mode not in ('L', 'RGB', 'CMYK'):
                    im = im.convert('RGB')
                    self.mode = 'RGB'
                self._data = im.tostring()
        return self._data

    def getImageData(self):
        width, height = self.getSize()
        return width, height, self.getRGBData()

    def getTransparent(self):
        if sys.platform[0:4] == 'java':
            return None
        else:
            if self._image.info.has_key("transparency"):
                transparency = self._image.info["transparency"] * 3
                palette = self._image.palette
                try:
                    palette = palette.palette
                except:
                    palette = palette.data
                return map(ord, palette[transparency:transparency + 3])
            else:
                return None

    def __str__(self):
        global _ctr
        _ctr += 1
        " This is needed because of a bug in Reportlab _digester func "
        return "PmlImageObject_%s_%d" % (id(self), _ctr)
        # return "PmlImageObject_%s_%s" % (hash(id(self)), hash(self.fileName))

class PmlImage(Flowable, PmlMaxHeightMixIn):

    #_fixedWidth = 1
    #_fixedHeight = 1

    def __init__(self, data, width=None, height=None, mask="auto", mimetype=None, **kw):
        self.kw = kw
        self.hAlign = 'CENTER'
        self._mask = mask
        self._imgdata = data
        # print "###", repr(data)
        self.mimetype = mimetype
        img = self.getImage()
        if img:
            self.imageWidth, self.imageHeight = img.getSize()
        self.drawWidth = width or self.imageWidth
        self.drawHeight = height or self.imageHeight

    def wrap(self, availWidth, availHeight):
        " This can be called more than once! Do not overwrite important data like drawWidth "
        availHeight = self.setMaxHeight(availHeight)
        # print "image wrap", id(self), availWidth, availHeight, self.drawWidth, self.drawHeight
        width = min(self.drawWidth, availWidth)
        wfactor = float(width) / self.drawWidth
        height = min(self.drawHeight, availHeight * MAX_IMAGE_RATIO)
        hfactor = float(height) / self.drawHeight
        factor = min(wfactor, hfactor)
        self.dWidth = self.drawWidth * factor
        self.dHeight = self.drawHeight * factor
        # print "imgage result", factor, self.dWidth, self.dHeight
        return (self.dWidth, self.dHeight)

    def getImage(self):
        #if self.kw:
        #    print "img", self.kw, hash(self._imgdata)
        img = PmlImageReader(StringIO.StringIO(self._imgdata))
        # print id(self._imgdata), hash(img.getRGBData())
        return img

    def draw(self):
        img = self.getImage()
        self.canv.drawImage(
            img,
            0, 0,
            self.dWidth,
            self.dHeight,
            mask=self._mask)

    def identity(self, maxLen=None):
        r = Flowable.identity(self, maxLen)
        return r

class PmlParagraphAndImage(ParagraphAndImage, PmlMaxHeightMixIn):

    def wrap(self, availWidth, availHeight):
        # print "# wrap", id(self), self.canv
        # availHeight = self.setMaxHeight(availHeight)
        self.I.canv = self.canv
        result = ParagraphAndImage.wrap(self, availWidth, availHeight)
        del self.I.canv
        return result

    def split(self, availWidth, availHeight):
        # print "# split", id(self)
        if not hasattr(self, "wI"):
            self.wI, self.hI = self.I.wrap(availWidth, availHeight) #drawWidth, self.I.drawHeight
        return ParagraphAndImage.split(self, availWidth, availHeight)

# if 1:
#    import reportlab.platypus.paragraph
#    Paragraph = reportlab.platypus.paragraph.Paragraph
#    class PmlParagraph(reportlab.platypus.paragraph.Paragraph):
#        pass

class PmlParagraph(Paragraph, PmlMaxHeightMixIn):

    def _calcImageMaxSizes(self, availWidth, availHeight):
        self.hasImages = False
        availHeight = self.getMaxHeight()
        for frag in self.frags:
            if hasattr(frag, "cbDefn") and frag.cbDefn.kind == "img":
                self.hasImages = True
                img = frag.cbDefn
                # print "before", img.width, img.height
                width = min(img.width, availWidth)
                wfactor = float(width) / img.width
                height = min(img.height, availHeight * MAX_IMAGE_RATIO)  # XXX 99% because 100% do not work...
                hfactor = float(height) / img.height
                factor = min(wfactor, hfactor)
                img.height = img.height * factor
                img.width = img.width * factor
                # print "after", img.width, img.height

    def wrap(self, availWidth, availHeight):

        availHeight = self.setMaxHeight(availHeight)

        style = self.style

        self.deltaWidth = style.paddingLeft + style.paddingRight + style.borderLeftWidth + style.borderRightWidth
        self.deltaHeight = style.paddingTop + style.paddingBottom + style.borderTopWidth + style.borderBottomWidth

        # reduce the available width & height by the padding so the wrapping
        # will use the correct size
        availWidth -= self.deltaWidth
        availHeight -= self.deltaHeight

        # Modify maxium image sizes
        self._calcImageMaxSizes(availWidth, self.getMaxHeight() - self.deltaHeight)

        # call the base class to do wrapping and calculate the size
        Paragraph.wrap(self, availWidth, availHeight)

        #self.height = max(1, self.height)
        #self.width = max(1, self.width)

        # increase the calculated size by the padding
        self.width = self.width + self.deltaWidth
        self.height = self.height + self.deltaHeight

        return (self.width, self.height)

    def split(self, availWidth, availHeight):

        if len(self.frags)<=0:
            return []

        #the split information is all inside self.blPara
        # if not hasattr(self,'blPara'):
        if not hasattr(self,'deltaWidth'):
            self.wrap(availWidth,availHeight)

        availWidth -= self.deltaWidth
        availHeight -= self.deltaHeight

        #if self.hasImages:
        #    return []

        return Paragraph.split(self, availWidth, availHeight)

    def draw(self):

        # Insert page number
        '''
        if 0: #for line in self.blPara.lines:
            try:
                for frag in line.words:
                    #print 111,frag.pageNumber, frag.text
                    if frag.pageNumber:
                        frag.text = str(self.canv.getPageNumber())
            except Exception, e:
                log.debug("PmlParagraph", exc_info=1)
        '''

        # Create outline
        if getattr(self, "outline", False):

            # Check level and add all levels
            last = getattr(self.canv, "outlineLast", - 1) + 1
            while last < self.outlineLevel:
                # print "(OUTLINE",  last, self.text
                key = getUID()
                self.canv.bookmarkPage(key)
                self.canv.addOutlineEntry(
                    self.text,
                    key,
                    last,
                    not self.outlineOpen)
                last += 1
            self.canv.outlineLast = self.outlineLevel

            key = getUID()
            # print " OUTLINE", self.outlineLevel, self.text
            self.canv.bookmarkPage(key)
            self.canv.addOutlineEntry(
                self.text,
                key,
                self.outlineLevel,
                not self.outlineOpen)
            last += 1

        #else:
        #    print repr(self.text)[:80]

        # Draw the background and borders here before passing control on to
        # ReportLab. This is because ReportLab can't handle the individual
        # components of the border independently. This will also let us
        # support more border styles eventually.
        canvas = self.canv
        style = self.style
        bg = style.backColor
        leftIndent = style.leftIndent
        bp = 0 #style.borderPadding

        x = leftIndent - bp
        y = - bp
        w = self.width - (leftIndent + style.rightIndent) + 2 * bp
        h = self.height + 2 * bp

        if bg:
            # draw a filled rectangle (with no stroke) using bg color
            canvas.saveState()
            canvas.setFillColor(bg)
            canvas.rect(x, y, w, h, fill=1, stroke=0)
            canvas.restoreState()

        # we need to hide the bg color (if any) so Paragraph won't try to draw it again
        style.backColor = None

        # offset the origin to compensate for the padding
        canvas.saveState()
        canvas.translate(
            (style.paddingLeft + style.borderLeftWidth),
            -1 * (style.paddingTop + style.borderTopWidth)) # + (style.leading / 4)))

        # Call the base class draw method to finish up
        Paragraph.draw(self)
        canvas.restoreState()

        # Reset color because we need it again if we run 2-PASS like we
        # do when using TOC
        style.backColor = bg

        canvas.saveState()

        def _drawBorderLine(bstyle, width, color, x1, y1, x2, y2):
            # We need width and border style to be able to draw a border
            if width and getBorderStyle(bstyle):
                # If no color for border is given, the text color is used (like defined by W3C)
                if color is None:
                    color = style.textColor
                # print "Border", bstyle, width, color
                if color is not None:
                    canvas.setStrokeColor(color)
                    canvas.setLineWidth(width)
                    canvas.line(x1, y1, x2, y2)

        _drawBorderLine(style.borderLeftStyle,
                        style.borderLeftWidth,
                        style.borderLeftColor,
                        x, y, x, y + h)
        _drawBorderLine(style.borderRightStyle,
                        style.borderRightWidth,
                        style.borderRightColor,
                        x + w, y, x + w, y + h)
        _drawBorderLine(style.borderTopStyle,
                        style.borderTopWidth,
                        style.borderTopColor,
                        x, y + h, x + w, y + h)
        _drawBorderLine(style.borderBottomStyle,
                        style.borderBottomWidth,
                        style.borderBottomColor,
                        x, y, x + w, y)

        canvas.restoreState()

class PmlKeepInFrame(KeepInFrame, PmlMaxHeightMixIn):

    def wrap(self, availWidth, availHeight):
        availWidth = max(availWidth, 1.0)
        self.maxWidth = availWidth
        self.maxHeight = self.setMaxHeight(availHeight)
        return KeepInFrame.wrap(self, availWidth, availHeight)

class PmlTable(Table, PmlMaxHeightMixIn):

    def _normWidth(self, w, maxw):
        " Helper for calculating percentages "
        if type(w) == type(""):
            w = ((maxw / 100.0) * float(w[: - 1]))
        elif (w is None) or (w == "*"):
            w = maxw
        return min(w, maxw)

    def _listCellGeom(self, V, w, s, W=None, H=None, aH=72000):
        # print "#", self.availHeightValue
        if aH == 72000:
            aH = self.getMaxHeight() or aH
        return Table._listCellGeom(self, V, w, s, W=W, H=H, aH=aH)

    def wrap(self, availWidth, availHeight):

        self.setMaxHeight(availHeight)

        # Strange bug, sometime the totalWidth is not set !?
        try:
            self.totalWidth
        except:
            self.totalWidth = availWidth

        # Prepare values
        totalWidth = self._normWidth(self.totalWidth, availWidth)
        remainingWidth = totalWidth
        remainingCols = 0
        newColWidths = self._colWidths

        #print
        #print "TABLE", newColWidths

        # Calculate widths that are fix
        # IMPORTANT!!! We can not substitute the private value
        # self._colWidths therefore we have to modify list in place
        for i in range(len(newColWidths)):
            colWidth = newColWidths[i]
            if (colWidth is not None) or (colWidth == '*'):
                colWidth = self._normWidth(colWidth, totalWidth)
                remainingWidth -= colWidth
            else:
                remainingCols += 1
                colWidth = None
            newColWidths[i] = colWidth

        # Distribute remaining space
        minCellWidth = totalWidth * 0.01
        if remainingCols > 0:
            for i in range(len(newColWidths)):
                if newColWidths[i] is None:
                    # print "*** ", i, newColWidths[i], remainingWidth, remainingCols
                    newColWidths[i] = max(minCellWidth, remainingWidth / remainingCols) # - 0.1

        # Bigger than totalWidth? Lets reduce the fix entries propotionally

        # print "New values:", totalWidth, newColWidths, sum(newColWidths)

        # Call original method "wrap()"
        # self._colWidths = newColWidths

        if sum(newColWidths) > totalWidth:
            quotient = totalWidth / sum(newColWidths)
            # print quotient
            for i in range(len(newColWidths)):
                newColWidths[i] = newColWidths[i] * quotient

        # To avoid rounding errors adjust one col with the difference
        diff = sum(newColWidths) - totalWidth
        if diff > 0:
            newColWidths[0] -= diff

        # print "New values:", totalWidth, newColWidths, sum(newColWidths)

        return Table.wrap(self, availWidth, availHeight)

class PmlTableOfContents(TableOfContents):

    def wrap(self, availWidth, availHeight):
        "All table properties should be known by now."

        widths = (availWidth - self.rightColumnWidth,
                  self.rightColumnWidth)

        # makes an internal table which does all the work.
        # we draw the LAST RUN's entries!  If there are
        # none, we make some dummy data to keep the table
        # from complaining
        if len(self._lastEntries) == 0:
            _tempEntries = [(0, 'Placeholder for table of contents', 0)]
        else:
            _tempEntries = self._lastEntries

        i = 0
        lastMargin = 0
        tableData = []
        tableStyle = [
            ('VALIGN', (0, 0), (- 1, - 1), 'TOP'),
            ('LEFTPADDING', (0, 0), (- 1, - 1), 0),
            ('RIGHTPADDING', (0, 0), (- 1, - 1), 0),
            ('TOPPADDING', (0, 0), (- 1, - 1), 0),
            ('BOTTOMPADDING', (0, 0), (- 1, - 1), 0),
            ]
        for entry in _tempEntries:
            level, text, pageNum = entry[:3]
            leftColStyle = self.levelStyles[level]
            if i: # Not for first element
                tableStyle.append((
                    'TOPPADDING',
                    (0, i), (- 1, i),
                    max(lastMargin, leftColStyle.spaceBefore)))
            # print leftColStyle.leftIndent
            lastMargin = leftColStyle.spaceAfter
            #right col style is right aligned
            rightColStyle = ParagraphStyle(name='leftColLevel%d' % level,
                                           parent=leftColStyle,
                                           leftIndent=0,
                                           alignment=TA_RIGHT)
            leftPara = Paragraph(text, leftColStyle)
            rightPara = Paragraph(str(pageNum), rightColStyle)
            tableData.append([leftPara, rightPara])
            i += 1

        self._table = Table(
            tableData,
            colWidths=widths,
            style=TableStyle(tableStyle))

        self.width, self.height = self._table.wrapOn(self.canv, availWidth, availHeight)
        return (self.width, self.height)

class PmlRightPageBreak(CondPageBreak):

    def __init__(self):
        pass

    def wrap(self, availWidth, availHeight):
        if (0 == (self.canv.getPageNumber() % 2)):
            self.width = availWidth
            self.height = availHeight
            return (availWidth, availHeight)
        self.width = 0
        self.height = 0
        return (0, 0)

class PmlLeftPageBreak(CondPageBreak):

    def __init__(self):
        pass

    def wrap(self, availWidth, availHeight):
        if (1 == (self.canv.getPageNumber() % 2)):
            self.width = availWidth
            self.height = availHeight
            return (availWidth, availHeight)
        self.width = 0
        self.height = 0
        return (0, 0)

# --- Pdf Form

import reportlab.pdfbase.pdfform as pdfform

class PmlInput(Flowable):

    def __init__(self, name, type="text", width=10, height=10, default="", options=[]):
        self.width = width
        self.height = height
        self.type = type
        self.name = name
        self.default = default
        self.options = options

    def wrap(self, *args):
        return (self.width, self.height)

    def draw(self):
        c = self.canv

        c.saveState()
        c.setFont("Helvetica", 10)
        if self.type == "text":
            pdfform.textFieldRelative(c, self.name, 0, 0, self.width, self.height)
            c.rect(0, 0, self.width, self.height)
        elif self.type == "radio":
            #pdfform.buttonFieldRelative(c, "field2", "Yes", 0, 0)
            c.rect(0, 0, self.width, self.height)
        elif self.type == "checkbox":
            if self.default:
                pdfform.buttonFieldRelative(c, self.name, "Yes", 0, 0)
            else:
                pdfform.buttonFieldRelative(c, self.name, "Off", 0, 0)
            # pdfform.buttonFieldRelative(c, self.name, "Yes" if self.default else "Off", 0, 0)
            c.rect(0, 0, self.width, self.height)
        elif self.type == "select":
            pdfform.selectFieldRelative(c, self.name, self.default, self.options, 0, 0, self.width, self.height)
            c.rect(0, 0, self.width, self.height)

        c.restoreState()

        '''
        canvas.setLineWidth(6)
        canvas.setFillColor(self.fillcolor)
        canvas.setStrokeColor(self.strokecolor)
        canvas.translate(self.xoffset+self.size,0)
        canvas.rotate(90)
        canvas.scale(self.scale, self.scale)
        hand(canvas, debug=0, fill=1)
        '''

"""
# --- Flowable example

def hand(canvas, debug=1, fill=0):
    (startx, starty) = (0, 0)
    curves = [
        (0, 2), (0, 4), (0, 8), # back of hand
        (5, 8), (7, 10), (7, 14),
        (10, 14), (10, 13), (7.5, 8), # thumb
        (13, 8), (14, 8), (17, 8),
        (19, 8), (19, 6), (17, 6),
        (15, 6), (13, 6), (11, 6), # index, pointing
        (12, 6), (13, 6), (14, 6),
        (16, 6), (16, 4), (14, 4),
        (13, 4), (12, 4), (11, 4), # middle
        (11.5, 4), (12, 4), (13, 4),
        (15, 4), (15, 2), (13, 2),
        (12.5, 2), (11.5, 2), (11, 2), # ring
        (11.5, 2), (12, 2), (12.5, 2),
        (14, 2), (14, 0), (12.5, 0),
        (10, 0), (8, 0), (6, 0), # pinky, then close
        ]
    from reportlab.lib.units import inch
    if debug: canvas.setLineWidth(6)
    u = inch * 0.2
    p = canvas.beginPath()
    p.moveTo(startx, starty)
    ccopy = list(curves)
    while ccopy:
        [(x1, y1), (x2, y2), (x3, y3)] = ccopy[:3]
        del ccopy[:3]
        p.curveTo(x1 * u, y1 * u, x2 * u, y2 * u, x3 * u, y3 * u)
    p.close()
    canvas.drawPath(p, fill=fill)
    if debug:
        from reportlab.lib.colors import red, green
        (lastx, lasty) = (startx, starty)
        ccopy = list(curves)
        while ccopy:
            [(x1, y1), (x2, y2), (x3, y3)] = ccopy[:3]
            del ccopy[:3]
            canvas.setStrokeColor(red)
            canvas.line(lastx * u, lasty * u, x1 * u, y1 * u)
            canvas.setStrokeColor(green)
            canvas.line(x2 * u, y2 * u, x3 * u, y3 * u)
            (lastx, lasty) = (x3, y3)

from reportlab.lib.colors import tan, green

class HandAnnotation(Flowable):

    '''A hand flowable.'''

    def __init__(self, xoffset=0, size=None, fillcolor=tan, strokecolor=green):
        from reportlab.lib.units import inch
        if size is None: size = 4 * inch
        self.fillcolor, self.strokecolor = fillcolor, strokecolor
        self.xoffset = xoffset
        self.size = size
        # normal size is 4 inches
        self.scale = size / (4.0 * inch)

    def wrap(self, *args):
        return (self.xoffset, self.size)

    def draw(self):
        canvas = self.canv
        canvas.setLineWidth(6)
        canvas.setFillColor(self.fillcolor)
        canvas.setStrokeColor(self.strokecolor)
        canvas.translate(self.xoffset + self.size, 0)
        canvas.rotate(90)
        canvas.scale(self.scale, self.scale)
        hand(canvas, debug=0, fill=1)
"""<|MERGE_RESOLUTION|>--- conflicted
+++ resolved
@@ -313,12 +313,8 @@
                 im = self._image
                 mode = self.mode = im.mode
                 if mode == 'RGBA':
-<<<<<<< HEAD
-                    if PILImage.VERSION.startswith('1.1.7'): im.load()
-=======
                     if Image.VERSION.startswith('1.1.7'):
                         im.load()
->>>>>>> ce3ea7b0
                     self._dataA = PmlImageReader(im.split()[3])
                     im = im.convert('RGB')
                     self.mode = 'RGB'
