--- conflicted
+++ resolved
@@ -1,6 +1,6 @@
 [tox]
 envlist =
-    py{2.7,3.5,3.6,3.7,3.8}-rl{330,340,350,3510,3530,3550}
+    py{2.7,3.5,3.6,3.7,3.8}-rl{32,33,34}
 
 [testenv]
 basepython =
@@ -17,12 +17,7 @@
 deps =
     Pillow>=2.0
     coverage
-<<<<<<< HEAD
     html5lib>=1.0.1
-    nose
-=======
-    html5lib>=1.0
->>>>>>> 547756e4
     pyPdf2
     rl330: reportlab>=3.3.0,<3.4.0
     rl340: reportlab>=3.4.0,<3.5.0
