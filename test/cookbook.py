# -*- coding: utf-8 -*-

# Copyright 2010 Dirk Holtwick, holtwick.it
#
# Licensed under the Apache License, Version 2.0 (the "License");
# you may not use this file except in compliance with the License.
# You may obtain a copy of the License at
#
#     http://www.apache.org/licenses/LICENSE-2.0
#
# Unless required by applicable law or agreed to in writing, software
# distributed under the License is distributed on an "AS IS" BASIS,
# WITHOUT WARRANTIES OR CONDITIONS OF ANY KIND, either express or implied.
# See the License for the specific language governing permissions and
# limitations under the License.

__version__ = "$Revision: 176 $"
__author__  = "$Author: holtwick $"
__date__    = "$Date: 2008-03-15 00:11:47 +0100 (Sa, 15 Mrz 2008) $"

"""
HTML/CSS to PDF converter

Most people know how to write a page with HTML and CSS. Why not using these skills to dynamically generate PDF
documents using it? The "pisa" project http://www.htmltopdf.org enables you to to this quite simple.
"""

from xhtml2pdf import pisa
<<<<<<< HEAD
from io import StringIO
=======
import io
>>>>>>> fee017f7

# Shortcut for dumping all logs to the screen
pisa.showLogging()


def html2pdf(data, filename, open_file=False):

    """
    Simple test showing how to create a PDF file from
    PML Source String. Also shows errors and tries to start
    the resulting PDF
    """

    pdf = pisa.CreatePDF(
        io.StringIO(data),
        file(filename, "wb"))

    if open_file and (not pdf.err):
        pisa.startViewer(filename)

    return not pdf.err

if __name__ == "__main__":
    HTMLTEST = """
    <html><body>
    <p>Hello <strong style="color: #f00;">World</strong>
    <hr>
    <table border="1" style="background: #eee; padding: 0.5em;">
        <tr>
            <td>Amount</td>
            <td>Description</td>
            <td>Total</td>
        </tr>
        <tr>
            <td>1</td>
            <td>Good weather</td>
            <td>0 EUR</td>
        </tr>
        <tr style="font-weight: bold">
            <td colspan="2" align="right">Sum</td>
            <td>0 EUR</td>
        </tr>
    </table>
    </body></html>
    """

    html2pdf(HTMLTEST, "test.pdf", open_file=False)<|MERGE_RESOLUTION|>--- conflicted
+++ resolved
@@ -24,13 +24,9 @@
 Most people know how to write a page with HTML and CSS. Why not using these skills to dynamically generate PDF
 documents using it? The "pisa" project http://www.htmltopdf.org enables you to to this quite simple.
 """
+import six
 
 from xhtml2pdf import pisa
-<<<<<<< HEAD
-from io import StringIO
-=======
-import io
->>>>>>> fee017f7
 
 # Shortcut for dumping all logs to the screen
 pisa.showLogging()
@@ -45,7 +41,7 @@
     """
 
     pdf = pisa.CreatePDF(
-        io.StringIO(data),
+        six.StringIO(data),
         file(filename, "wb"))
 
     if open_file and (not pdf.err):
