from __future__ import unicode_literals

import io
import os
import tempfile
<<<<<<< HEAD
from unittest import skipIf as skip_if
=======
from unittest import TestCase
from unittest import skipIf
>>>>>>> 98ebf5ae

from PyPDF2 import PdfFileReader
from nose import tools

from xhtml2pdf.document import pisaDocument

HTML_CONTENT = """<!DOCTYPE html>
<html>
<head>
{head:s}
</head>
<body>
    <div>
        <h1> Hello, world! </h1>

        <p>
            The quick red fox jumps over the lazy brown dog.
        </p>
        {extra_html}
    </div>
</body>
</html>"""

CSS_TESTS = {
    """<style>
    @page {
        size: A4 portrait;
        @frame {left: 10pt}
    }
    </style>""",
    """<style>
    @page two {
        size: A4 landscape;
        @frame {left: 10pt}
    }
    </style>""",
    """<style>
    @page three {
        size: A4 landscape;
        @frame {left: 10pt}
        }
    </style>""",
}

METADATA = {
    "author": "MyCorp Ltd.",
    "title": "My Document Title",
    "subject": "My Document Subject",
    "keywords": "pdf, documents",
}

try:
    import __pypy__
except ImportError:
    IN_PYPY = False
else:
    IN_PYPY = True


class DocumentTest(TestCase):
    def _compare_pdf_metadata(self, pdf_file, assertion):

        # Ensure something has been written
        self.assertNotEqual(pdf_file.tell(), 0)

        # Rewind to the start of the file to read the pdf and get the
        # document's metadata
        pdf_file.seek(0)
        pdf_reader = PdfFileReader(pdf_file)
        pdf_info = pdf_reader.documentInfo

        # Check the received metadata matches the expected metadata
        for original_key in METADATA:
            actual_key = "/{}".format(original_key.capitalize())
            actual_value = pdf_info[actual_key]
            expected_value = METADATA[original_key]

            assertion(actual_value, expected_value)

    def test_document_with_transparent_image(self):
        """
        Test that a transparent PNG image is rendered properly.
        """
        tests_folder = os.path.dirname(os.path.realpath(__file__))
        image_path = os.path.join(tests_folder, 'samples', 'img', 'denker-transparent.png')
        extra_html = "<img src=\"{image_path}\">".format(image_path=image_path)

        with tempfile.TemporaryFile() as pdf_file:
            pisaDocument(
                src=io.StringIO(HTML_CONTENT.format(head="", extra_html=extra_html)),
                dest=pdf_file
            )
            pdf_file.seek(0)
            pdf_reader = PdfFileReader(pdf_file)

            xobjects = pdf_reader.getPage(0)['/Resources']['/XObject'].getObject()
            objects = [xobjects[key] for key in xobjects.keys()]

            # Identity the 'denker_transparent.png' image by its height and width, and make sure it's there.
            denker_transparant = [obj for obj in objects if obj['/Height'] == 137 and obj['/Width'] == 70]
            self.assertEqual(len(denker_transparant), 1)

    def test_document_background_image(self):
        """
        Test that a transparent PNG image is rendered properly.
        """
        tests_folder = os.path.dirname(os.path.realpath(__file__))
        image_path = os.path.join(tests_folder, 'samples', 'img', 'denker-transparent.png')

        css_background = """<style>@page {{background-image: url('{background_location}');
                         @frame {{left: 10pt}}}}</style>""".format(
            background_location=image_path)

        with tempfile.TemporaryFile() as pdf_file:
            pisaDocument(
                src=io.StringIO(HTML_CONTENT.format(head=css_background, extra_html="")),
                dest=pdf_file
            )
            pdf_file.seek(0)
            pdf_reader = PdfFileReader(pdf_file)

            xobjects = pdf_reader.getPage(0)['/Resources']['/XObject'].getObject()
            objects = [xobjects[key] for key in xobjects.keys()]

            # Identity the 'denker_transparent.png' image by its height and width, and make sure it's there.
            denker_transparant = [obj for obj in objects if obj['/Height'] == 137 and obj['/Width'] == 70]
            self.assertEqual(len(denker_transparant), 1)

    def test_document_background_image_not_on_all_pages(self):
        """
        Test that all pages are being rendered, when background is a pdf file and it's applied for the first page only.
        """
        tests_folder = os.path.dirname(os.path.realpath(__file__))
        background_path = os.path.join(tests_folder, 'samples', 'images.pdf')

        css = """"<style>@page {{background-image: url('{background_location}'); @frame {{left: 10pt}}}}
              @page two {{@frame {{left: 10 pt}}}}</style>""".format(
            background_location=background_path)

        extra_html = """<pdf:nexttemplate name="two"> <pdf:nextpage> <p>Hello, world!</p>"""

        with tempfile.TemporaryFile() as pdf_file:
            pisaDocument(
                src=io.StringIO(HTML_CONTENT.format(head=css, extra_html=extra_html)),
                dest=pdf_file
            )
            pdf_file.seek(0)
            pdf_reader = PdfFileReader(pdf_file)

            self.assertEqual(pdf_reader.getNumPages(), 2)

    @skipIf(IN_PYPY, "This doesn't work in pypy")
    def test_document_creation_without_metadata(self):
        with tempfile.TemporaryFile() as pdf_file:
            pisaDocument(
                src=io.StringIO(HTML_CONTENT.format(head="", extra_html="")),
                dest=pdf_file
            )
            self._compare_pdf_metadata(pdf_file, self.assertNotEqual)

    @skipIf(IN_PYPY, "This doesn't work in pypy")
    def test_document_creation_with_metadata(self):
        with tempfile.TemporaryFile() as pdf_file:
            pisaDocument(
                src=io.StringIO(HTML_CONTENT.format(head="", extra_html="")),
                dest=pdf_file,
                context_meta=METADATA
            )
            self._compare_pdf_metadata(pdf_file, self.assertEqual)

    @skipIf(IN_PYPY, "This doesn't work in pypy")
    def test_document_creation_with_css_metadata(self):
        for css_code in CSS_TESTS:
            with tempfile.TemporaryFile() as pdf_file:
                pisaDocument(
                    src=io.StringIO(HTML_CONTENT.format(head=css_code, extra_html="")),
                    dest=pdf_file,
                    context_meta=METADATA
                )
                self._compare_pdf_metadata(pdf_file, self.assertEqual)

    def test_destination_is_none(self):
        context = pisaDocument(HTML_CONTENT.format(head="", extra_html=""))
        self.assertGreater(len(context.dest.getvalue()), 0)

    def test_in_memory_document(self):
        with io.BytesIO() as in_memory_file:
            pisaDocument(HTML_CONTENT.format(head="", extra_html=""), dest=in_memory_file)
            self.assertGreater(len(in_memory_file.getvalue()), 0)

        with io.BytesIO() as in_memory_file:
            pisaDocument(io.StringIO(HTML_CONTENT.format(head="", extra_html="")), dest=in_memory_file)
            self.assertGreater(len(in_memory_file.getvalue()), 0)<|MERGE_RESOLUTION|>--- conflicted
+++ resolved
@@ -3,15 +3,9 @@
 import io
 import os
 import tempfile
-<<<<<<< HEAD
-from unittest import skipIf as skip_if
-=======
-from unittest import TestCase
-from unittest import skipIf
->>>>>>> 98ebf5ae
+from unittest import TestCase, skipIf
 
 from PyPDF2 import PdfFileReader
-from nose import tools
 
 from xhtml2pdf.document import pisaDocument
 
