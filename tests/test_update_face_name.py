# -*- coding: utf-8 -*-
from __future__ import unicode_literals

<<<<<<< HEAD
import os
import unittest
from io import BytesIO

import html5lib

=======
import io
import html5lib
from unittest import TestCase
>>>>>>> 98ebf5ae
from xhtml2pdf.document import pisaDocument
from xhtml2pdf.w3c.cssDOMElementInterface import CSSDOMElementInterface

__doc__ = """
        TTFWithSameFaceName provides us auxiliary functions to check 
        the correct way to choose the font style when we use a ttf file with the same face name.
        it always takes the last one @font-face font-family for all the text so to avoid this issue
        we have to add a "#" in the begin of the font-family value
        """


class TTFWithSameFaceName(TestCase):
    tests_folder = os.path.dirname(os.path.realpath(__file__))
    ttf_pathR = os.path.join(tests_folder, 'samples', 'font', 'Noto_Sans', 'NotoSans-Regular.ttf')
    ttf_pathB = os.path.join(tests_folder, 'samples', 'font', 'Noto_Sans', 'NotoSans-Bold.ttf')
    ttf_pathI = os.path.join(tests_folder, 'samples', 'font', 'Noto_Sans', 'NotoSans-Italic.ttf')
    ttf_pathBI = os.path.join(tests_folder, 'samples', 'font', 'Noto_Sans', 'NotoSans-BoldItalic.ttf')

    ff_R = "@font-face {{font-family: Noto_Regular; src: url(\'{ttf}\');}}".format(ttf=ttf_pathR)
    ff_B = "@font-face {{font-family: Noto_Bold; src: url(\'{ttf}\');}}".format(ttf=ttf_pathB)
    ff_I = "@font-face {{font-family: Noto_Italic; src: url(\'{ttf}\');}}".format(ttf=ttf_pathI)
    ff_BI = "@font-face {{font-family: Noto_BoldItalic; src: url(\'{ttf}\');}}".format(ttf=ttf_pathBI)

    css_R = ".classRegular{font-family: Noto_Regular;}"
    css_B = ".classBold{font-family: Noto_Bold;}"
    css_I = ".classItalic{font-family: Noto_Italic;}"
    css_BI = ".classBoldItalic{font-family: Noto_BoldItalic;}"

    HTML_CONTENT = u"""
                        <html>
                        <title></title>
                        <meta http-equiv="Content-Type" content="text/html; charset=utf-8">
                        <style type="text/css">
                
                        {ff_R}
                        {ff_B}
                        {ff_I}
                        {ff_BI}
                        
                        {css_R}
                        {css_B}
                        {css_I}
                        {css_BI}
                
                        </style>
                        </head>

                        <body>

                        <span class="classRegular">My custom regular font type</span>
                        <span class="classBold">My custom bold font type</span>
                        <span class="classItalic">My custom italic font type</span>
                        <span class="classBoldItalic">My custom bold-italic font type</span>

                        </body>
                        </html>
                    """

    html = HTML_CONTENT.format(ff_R=ff_R, ff_B=ff_B, ff_I=ff_I, ff_BI=ff_BI,
                               css_R=css_R, css_B=css_B, css_I=css_I, css_BI=css_BI)

    def test_check_updated_face_name(self):
        """
        this function help us to check is the font-family value on the pdf and
        the font-family from html element are same.
        """

        # Create the pisaDocument in memory from the HTML
        with io.BytesIO() as pdf_file:
            pisa_doc = pisaDocument(src=self.html,
                                    dest=pdf_file)

        # Parse HTML
        parser = html5lib.HTMLParser(tree=html5lib.treebuilders.getTreeBuilder("dom"))
        document = parser.parse(self.html)

        for spanElement in document.getElementsByTagName("span"):
            spanElement = CSSDOMElementInterface(spanElement)
            rules = pisa_doc.cssCascade.findCSSRulesFor(spanElement, "font-family")
            font_family_html = rules[0][1].get('font-family').lower()

            # Test if font-family of custom @font-face was added to the pisaDocument
            self.assertIsNotNone(pisa_doc.fontList.get(font_family_html))<|MERGE_RESOLUTION|>--- conflicted
+++ resolved
@@ -1,20 +1,12 @@
 # -*- coding: utf-8 -*-
 from __future__ import unicode_literals
 
-<<<<<<< HEAD
-import os
-import unittest
-from io import BytesIO
-
-import html5lib
-
-=======
 import io
 import html5lib
 from unittest import TestCase
->>>>>>> 98ebf5ae
 from xhtml2pdf.document import pisaDocument
 from xhtml2pdf.w3c.cssDOMElementInterface import CSSDOMElementInterface
+import os
 
 __doc__ = """
         TTFWithSameFaceName provides us auxiliary functions to check 
