import os
<<<<<<< HEAD
import unittest

=======
from unittest import TestCase
from xhtml2pdf.parser import pisaParser
>>>>>>> 98ebf5ae
from xhtml2pdf.context import pisaContext
from xhtml2pdf.parser import pisaParser

_data = b"""
<!doctype html>
<html>
<title>TITLE</title>
<body>
BODY
</body>
</html>
"""


class TestCase(TestCase):

    def testParser(self):
        c = pisaContext(".")
        r = pisaParser(_data, c)
        self.assertEqual(c, r)
        self.assertEqual(r.err, 0)
        self.assertEqual(r.warn, 0)

    def test_getFile(self):
        c = pisaContext(".")
        r = pisaParser(_data, c)
        self.assertEqual(c.getFile(None), None)
        self.assertEqual(r.err, 0)
        self.assertEqual(r.warn, 0)

    def test_height_as_list(self):
        """Asserts attributes like 'height: 10px !important" are parsed"""
        c = pisaContext(".")
        data = b"<p style='height: 10px !important;width: 10px !important'>test</p>"
        r = pisaParser(data, c)
        self.assertEqual(c, r)
        self.assertEqual(r.err, 0)
        self.assertEqual(r.warn, 0)

    def test_image_os_path(self):
        c = pisaContext(".")
        tests_folder = os.path.dirname(os.path.realpath(__file__))
        img_path = os.path.join(tests_folder, 'samples', 'img', 'denker.png')
        data = '<img src="{0}">'.format(img_path).encode('utf-8')
        r = pisaParser(data, c)
        self.assertEqual(c, r)
        self.assertEqual(r.err, 0)
        self.assertEqual(r.warn, 0)

    def test_image_base64(self):
        c = pisaContext(".")
        data = b'<img src="data:image/gif;base64,R0lGODlhAQABAIAAAAUEBAAAACwAAAAAAQABAAACAkQBADs=">'
        r = pisaParser(data, c)
        self.assertEqual(r.warn, 0)<|MERGE_RESOLUTION|>--- conflicted
+++ resolved
@@ -1,11 +1,6 @@
 import os
-<<<<<<< HEAD
-import unittest
+from unittest import TestCase
 
-=======
-from unittest import TestCase
-from xhtml2pdf.parser import pisaParser
->>>>>>> 98ebf5ae
 from xhtml2pdf.context import pisaContext
 from xhtml2pdf.parser import pisaParser
 
