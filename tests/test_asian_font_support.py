<<<<<<< HEAD
#-*- coding: utf-8 -*-
import unittest
from copy import copy
from io import BytesIO

from reportlab.pdfbase import _cidfontdata, pdfmetrics
from reportlab.pdfbase.cidfonts import UnicodeCIDFont

from xhtml2pdf.document import pisaDocument
=======
# -*- coding: utf-8 -*-
import io
from unittest import TestCase

from PyPDF2 import PdfFileReader
from reportlab.pdfbase import _cidfontdata

from xhtml2pdf.document import pisaDocument
from xhtml2pdf.util import get_default_asian_font
>>>>>>> 98ebf5ae

__doc__ = """
        AsianFontSupportTests provides us auxiliary functions to check 
        the correct operation of Asian fonts included in Report Lab.

        Adobe asian language pack in Report Lab:
        
        Simplified Chinese = ['STSong-Light']
        Tradicional Chinese = ['MSung-Light']
        Japanese = ['HeiseiMin-W3', 'HeiseiKakuGo-W5']
        Korean = ['HYSMyeongJo-Medium','HYGothic-Medium']
    """


class AsianFontSupportTests(TestCase):
    HTML_CONTENT = u"""
    <html>
    <head>
    <title></title>
     <meta http-equiv="Content-Type" content="text/html; charset=utf-8"/>
    <style type="text/css">

    .chs { font-family: STSong-Light }
    .cht { font-family: MSung-Light }
    
    .jpn1 { font-family: HeiseiMin-W3 }
    .jpn2 { font-family: HeiseiKakuGo-W5 }
    
     .kor1 { font-family: HYSMyeongJo-Medium }
     .kor2 { font-family: HYGothic-Medium }

    </style>
    </head>

    <body>
    
    <p> I ate dinner. We had a three-course meal. Brad came to dinner with us. He loves fish tacos.
        In the end, we all felt like we ate too much. We all agreed; it was a magnificent evening.
        I hope that, when I've built up my savings, I'll be able to travel to Mexico.
        Wouldn't it be lovely to enjoy a week soaking up the culture? Oh, how I'd love to go!
        Of all the places to travel, Mexico is at the top of my list. Would you like to travel with me?
        Isn't language learning fun? There is so much to understand. I love learning!
        Sentences come in many shapes and sizes. Nothing beats a complete sentence.
        Once you know all the elements, it's not difficult to pull together a sentence.
    </p>
    <p class="chs"> 我吃过晚餐了。 我们吃了三道菜。 布拉德和我们一起吃饭。 他爱炸玉米饼。 最后，我们所有人都觉得自己吃得太多。
                    我们都同意； 那是一个宏伟的夜晚。 我希望，当我积累了积蓄之后，就能去墨西哥旅行。 享受一周的文化吸收会不会很可爱？
                    哦，我多么想去！ 在所有旅行的地方中，墨西哥在我的列表中排名第一。 你想和我一起旅行吗？ 语言学习不是很有趣吗？
                    有很多要理解的。 我喜欢学习！ 句子有多种形状和大小。 没有什么能说完整的句子了。
                    一旦了解了所有要素，将句子拼凑起来就很容易了。
    </p>             
    <p class="cht"> 我吃過晚餐了。 我們吃了三道菜。 布拉德和我們一起吃飯。 他愛炸玉米餅。 最後，我們所有人都覺得自己吃得太多。
                    我們都同意； 那是一個宏偉的夜晚。 我希望，當我積累了積蓄之後，就能去墨西哥旅行。 享受一周的文化吸收會不會很可愛？
                    哦，我多麼想去！ 在所有旅行的地方中，墨西哥在我的列表中排名第一。 你想和我一起旅行嗎？ 語言學習不是很有趣嗎？
                    有很多要理解的。 我喜歡學習！ 句子有多種形狀和大小。 沒有什麼能說完整的句子了。
                    一旦了解了所有要素，將句子拼湊起來就很容易了。
    </p>
    
    <p class="jpn1">私は夕食を食べました。 3コースの食事をしました。 ブラッドは私たちと一緒に夕食に来ました。 彼は魚のタコスが大好きです。
                    結局、私たちは皆、食べ過ぎたように感じました。 私たちは皆同意しました。 素晴らしい夜でした。
                    貯金が貯まったら、メキシコに旅行できるようになることを願っています。 文化に浸る一週間を楽しむのは素敵ではないでしょうか？
                    ああ、どうやって行きたいの！ 旅行するすべての場所の中で、メキシコは私のリストの一番上にあります。 私と一緒に旅行しませんか？
                    言語学習は楽しいものではありませんか？ 理解することがたくさんあります。 私は学ぶのが大好きです！
                    文章にはさまざまな形やサイズがあります。 完全な文に勝るものはありません。
                    すべての要素を理解したら、文をまとめるのは難しくありません。
    </p>
    <p class="jpn2">私は夕食を食べました。 3コースの食事をしました。 ブラッドは私たちと一緒に夕食に来ました。 彼は魚のタコスが大好きです。
                    結局、私たちは皆、食べ過ぎたように感じました。 私たちは皆同意しました。 素晴らしい夜でした。
                    貯金が貯まったら、メキシコに旅行できるようになることを願っています。 文化に浸る一週間を楽しむのは素敵ではないでしょうか？
                    ああ、どうやって行きたいの！ 旅行するすべての場所の中で、メキシコは私のリストの一番上にあります。 私と一緒に旅行しませんか？
                    言語学習は楽しいものではありませんか？ 理解することがたくさんあります。 私は学ぶのが大好きです！
                    文章にはさまざまな形やサイズがあります。 完全な文に勝るものはありません。
                    すべての要素を理解したら、文をまとめるのは難しくありません。
    </p>
    <p class="kor1">나는 저녁을 먹었다. 3 코스 식사를했습니다. 브래드는 우리와 함께 저녁을 먹으러 왔습니다. 그는 생선 타코를 좋아합니다.
                    결국 우리 모두는 너무 많이 먹는 것 같았습니다. 우리 모두 동의했습니다. 멋진 저녁이었습니다.
                    저축을 마쳤을 때 멕시코로 여행 할 수 있기를 바랍니다. 문화에 흠뻑 젖어 일주일을 즐기는 것이 멋지지 않을까요? 오,
                    내가 얼마나 가고 싶어요! 여행 할 모든 장소 중에서 멕시코가 내 목록의 맨 위에 있습니다. 나와 함께 여행 하시겠습니까?
                    언어 학습이 재미 있지 않나요? 이해할 것이 너무 많습니다. 나는 배우는 것을 좋아합니다!
                    문장은 다양한 모양과 크기로 제공됩니다. 완전한 문장을 능가하는 것은 없습니다.
                    모든 요소를 알고 나면 한 문장을 모으는 것이 어렵지 않습니다.
    </p>
    <p class="kor2">나는 저녁을 먹었다. 3 코스 식사를했습니다. 브래드는 우리와 함께 저녁을 먹으러 왔습니다. 그는 생선 타코를 좋아합니다.
                    결국 우리 모두는 너무 많이 먹는 것 같았습니다. 우리 모두 동의했습니다. 멋진 저녁이었습니다.
                    저축을 마쳤을 때 멕시코로 여행 할 수 있기를 바랍니다. 문화에 흠뻑 젖어 일주일을 즐기는 것이 멋지지 않을까요? 오,
                    내가 얼마나 가고 싶어요! 여행 할 모든 장소 중에서 멕시코가 내 목록의 맨 위에 있습니다. 나와 함께 여행 하시겠습니까?
                    언어 학습이 재미 있지 않나요? 이해할 것이 너무 많습니다. 나는 배우는 것을 좋아합니다!
                    문장은 다양한 모양과 크기로 제공됩니다. 완전한 문장을 능가하는 것은 없습니다.
                    모든 요소를 알고 나면 한 문장을 모으는 것이 어렵지 않습니다.
    </p>
    </body>
    </html>
    """

    def test_asian_font_in_pdf(self):
        """
            Tests if the asian fonts used in the CSS property "font-family"
            are correctly embeded in the pdf result.
        """

<<<<<<< HEAD
        list = copy(_cidfontdata.defaultUnicodeEncodings)
        list = list.keys()
=======
        # Read the embeded fonts from the finished pdf file
        with io.BytesIO() as pdf_file:
            pisa_doc = pisaDocument(
                src=self.HTML_CONTENT,
                dest=pdf_file)
            pdf_file.seek(0)
            pdf_content = PdfFileReader(pdf_file)
            pdf_fonts = read_fonts_from_pdf(pdf_content)
>>>>>>> 98ebf5ae

        # Read the fonts from the html content
        html_fonts = []
        for css_class in pisa_doc.css[0].values():
            for html_font_family in css_class.values():
                html_fonts.append(html_font_family)

        # Test, if all of the font-families from the html are also in the pdf file
        self.assertTrue(pdf_fonts.issuperset(html_fonts), 'Not all asian fonts detected in the PDF file!')

<<<<<<< HEAD
    def set_asian_fonts(self,fontname):
        list = copy(_cidfontdata.defaultUnicodeEncodings)
        list = list.keys()
        if fontname in list:
            pdfmetrics.registerFont(UnicodeCIDFont(fontname))
=======
    def test_get_default_asian_font(self):
        """ Tests if we can successfully extract the default asian fonts """
>>>>>>> 98ebf5ae

        DEFAULT_ASIAN_FONT = get_default_asian_font()

        # Test, if is dict
        self.assertIsInstance(DEFAULT_ASIAN_FONT, dict, 'get_default_asian_font not returning a dict!')
        # Test, if dict is not empty
        self.assertNotEqual(DEFAULT_ASIAN_FONT, {}, 'get_default_asian_font return an empty dict!')

    def test_asian_reportlab_fonts(self):
        """ Tests the asian font list that we're getting from reportlab
            If there is an Error here, ReportLab probably has changed/added new asian fonts
        """

<<<<<<< HEAD
        ASIAN_FONT_LIST_USED = {'heiseimin-w3' : 'HeiseiMin-W3',
                                'hysmyeongjo-medium' : 'HYSMyeongJo-Medium'}

        html = self.HTML_CONTENT
        real_asian_font = {}
        result = BytesIO()
        pdf = pisaDocument(BytesIO(html.encode('utf-8')), result)

        for font in ASIAN_FONT_LIST_USED:
            font_value = ASIAN_FONT_LIST_USED.get(font)
            if font_value == pdf.getFontName(font):
                real_asian_font[font] = font_value

        self.assertDictEqual(ASIAN_FONT_LIST_USED,real_asian_font)

    def test_copy_font_list_cid(self):
        try:
            DEFAULT_ASIAN_FONT = self.get_default_asian_font()
        except:
            DEFAULT_ASIAN_FONT = {}

        self.assertNotEqual(DEFAULT_ASIAN_FONT,{})

    def test_copy_font_list_cid_fail(self):
        try:
            DEFAULT_ASIAN_FONT = self.get_default_asian_fon()
        except:
            DEFAULT_ASIAN_FONT = {}

        self.assertEqual(DEFAULT_ASIAN_FONT,{})

    def test_copy_default_asian_font(self):
        font = "heiseimin-w3"
        DEFAULT_ASIAN_FONT = {"heiseimin-w3": "HeiseiMin-W3"}
        if font in DEFAULT_ASIAN_FONT:
            font = DEFAULT_ASIAN_FONT.get(font)

        self.assertEquals(font,"HeiseiMin-W3")

    def test_copy_default_asian_font_fail(self):
        font = "heiseimin-w"
        DEFAULT_ASIAN_FONT = {"heiseimin-w3": "HeiseiMin-W3"}
        if DEFAULT_ASIAN_FONT != {} and font in DEFAULT_ASIAN_FONT:
            font = DEFAULT_ASIAN_FONT.get(font)
        else:
            print("font-family value not in DEFAULT_ASIAN_FONT")
        self.assertNotEqual(font,"HeiseiMin-W3")

    def test_set_asian_fonts(self):
        result = "OK"
        font = "HeiseiMin-W3"
        try:
            list = copy(_cidfontdata.defaultUnicodeEncodings)
            list = list.keys()
            if font in list:
                pdfmetrics.registerFont(UnicodeCIDFont(font))
        except:
            result = "Fail"
        self.assertEqual(result,"OK")

    def test_set_asian_fonts_fail(self):
        result = "OK"
        font = "HeiseiMin-W3"
        try:
            list = copy(_cidfontdata.defaultUnicodeEncoding)
            list = list.keys()
            if font in list:
                pdfmetrics.registerFont(UnicodeCIDFont(font))
        except Exception as e:
            result = "False"
            print(e)
        self.assertNotEqual(result,"OK")

    def test_get_default_asian_font(self):
        lower_font_list = []
        upper_font_list = []
        try:
            list = copy(_cidfontdata.defaultUnicodeEncodings)
            list = list.keys()

            for font in list:
                upper_font_list.append(font)
                lower_font_list.append(font.lower())
            default_asian_font = {lower_font_list[i]: upper_font_list[i] for i in range(len(lower_font_list))}
            return  default_asian_font
        except:
            default_asian_font = {}
            return default_asian_font
        self.assertNotEqual(default_asian_font,{})

    def test_get_default_asian_font_fail(self):
        lower_font_list = []
        upper_font_list = []
        try:
            list = copy(_cidfontdata.defaultUnicodeEncodin)
            list = list.keys()
=======
        reference = {'HeiseiMin-W3': ('jpn', 'UniJIS-UCS2-H'), 'HeiseiKakuGo-W5': ('jpn', 'UniJIS-UCS2-H'),
                     'STSong-Light': ('chs', 'UniGB-UCS2-H'), 'MSung-Light': ('cht', 'UniGB-UCS2-H'),
                     'HYSMyeongJo-Medium': ('kor', 'UniKS-UCS2-H'), 'HYGothic-Medium': ('kor', 'UniKS-UCS2-H')}
>>>>>>> 98ebf5ae

        reportlab_fonts = _cidfontdata.defaultUnicodeEncodings

        # Test if equal to reference
        self.assertEqual(reference, reportlab_fonts, 'New asian fonts added or changed by ReportLab !')


def get_fonts_from_page(obj, fnt):
    for k in obj:
        if '/BaseFont' in obj[k]:
            fnt.add(str(obj[k]['/BaseFont'])[1:])
    return fnt


def read_fonts_from_pdf(pdf):
    fonts = set()

    for page in pdf.pages:
        obj = page.getObject()
        fonts = get_fonts_from_page(obj['/Resources']['/Font'], fonts)

    return fonts<|MERGE_RESOLUTION|>--- conflicted
+++ resolved
@@ -1,14 +1,3 @@
-<<<<<<< HEAD
-#-*- coding: utf-8 -*-
-import unittest
-from copy import copy
-from io import BytesIO
-
-from reportlab.pdfbase import _cidfontdata, pdfmetrics
-from reportlab.pdfbase.cidfonts import UnicodeCIDFont
-
-from xhtml2pdf.document import pisaDocument
-=======
 # -*- coding: utf-8 -*-
 import io
 from unittest import TestCase
@@ -18,7 +7,6 @@
 
 from xhtml2pdf.document import pisaDocument
 from xhtml2pdf.util import get_default_asian_font
->>>>>>> 98ebf5ae
 
 __doc__ = """
         AsianFontSupportTests provides us auxiliary functions to check 
@@ -119,10 +107,6 @@
             are correctly embeded in the pdf result.
         """
 
-<<<<<<< HEAD
-        list = copy(_cidfontdata.defaultUnicodeEncodings)
-        list = list.keys()
-=======
         # Read the embeded fonts from the finished pdf file
         with io.BytesIO() as pdf_file:
             pisa_doc = pisaDocument(
@@ -131,7 +115,6 @@
             pdf_file.seek(0)
             pdf_content = PdfFileReader(pdf_file)
             pdf_fonts = read_fonts_from_pdf(pdf_content)
->>>>>>> 98ebf5ae
 
         # Read the fonts from the html content
         html_fonts = []
@@ -142,16 +125,8 @@
         # Test, if all of the font-families from the html are also in the pdf file
         self.assertTrue(pdf_fonts.issuperset(html_fonts), 'Not all asian fonts detected in the PDF file!')
 
-<<<<<<< HEAD
-    def set_asian_fonts(self,fontname):
-        list = copy(_cidfontdata.defaultUnicodeEncodings)
-        list = list.keys()
-        if fontname in list:
-            pdfmetrics.registerFont(UnicodeCIDFont(fontname))
-=======
     def test_get_default_asian_font(self):
         """ Tests if we can successfully extract the default asian fonts """
->>>>>>> 98ebf5ae
 
         DEFAULT_ASIAN_FONT = get_default_asian_font()
 
@@ -165,108 +140,9 @@
             If there is an Error here, ReportLab probably has changed/added new asian fonts
         """
 
-<<<<<<< HEAD
-        ASIAN_FONT_LIST_USED = {'heiseimin-w3' : 'HeiseiMin-W3',
-                                'hysmyeongjo-medium' : 'HYSMyeongJo-Medium'}
-
-        html = self.HTML_CONTENT
-        real_asian_font = {}
-        result = BytesIO()
-        pdf = pisaDocument(BytesIO(html.encode('utf-8')), result)
-
-        for font in ASIAN_FONT_LIST_USED:
-            font_value = ASIAN_FONT_LIST_USED.get(font)
-            if font_value == pdf.getFontName(font):
-                real_asian_font[font] = font_value
-
-        self.assertDictEqual(ASIAN_FONT_LIST_USED,real_asian_font)
-
-    def test_copy_font_list_cid(self):
-        try:
-            DEFAULT_ASIAN_FONT = self.get_default_asian_font()
-        except:
-            DEFAULT_ASIAN_FONT = {}
-
-        self.assertNotEqual(DEFAULT_ASIAN_FONT,{})
-
-    def test_copy_font_list_cid_fail(self):
-        try:
-            DEFAULT_ASIAN_FONT = self.get_default_asian_fon()
-        except:
-            DEFAULT_ASIAN_FONT = {}
-
-        self.assertEqual(DEFAULT_ASIAN_FONT,{})
-
-    def test_copy_default_asian_font(self):
-        font = "heiseimin-w3"
-        DEFAULT_ASIAN_FONT = {"heiseimin-w3": "HeiseiMin-W3"}
-        if font in DEFAULT_ASIAN_FONT:
-            font = DEFAULT_ASIAN_FONT.get(font)
-
-        self.assertEquals(font,"HeiseiMin-W3")
-
-    def test_copy_default_asian_font_fail(self):
-        font = "heiseimin-w"
-        DEFAULT_ASIAN_FONT = {"heiseimin-w3": "HeiseiMin-W3"}
-        if DEFAULT_ASIAN_FONT != {} and font in DEFAULT_ASIAN_FONT:
-            font = DEFAULT_ASIAN_FONT.get(font)
-        else:
-            print("font-family value not in DEFAULT_ASIAN_FONT")
-        self.assertNotEqual(font,"HeiseiMin-W3")
-
-    def test_set_asian_fonts(self):
-        result = "OK"
-        font = "HeiseiMin-W3"
-        try:
-            list = copy(_cidfontdata.defaultUnicodeEncodings)
-            list = list.keys()
-            if font in list:
-                pdfmetrics.registerFont(UnicodeCIDFont(font))
-        except:
-            result = "Fail"
-        self.assertEqual(result,"OK")
-
-    def test_set_asian_fonts_fail(self):
-        result = "OK"
-        font = "HeiseiMin-W3"
-        try:
-            list = copy(_cidfontdata.defaultUnicodeEncoding)
-            list = list.keys()
-            if font in list:
-                pdfmetrics.registerFont(UnicodeCIDFont(font))
-        except Exception as e:
-            result = "False"
-            print(e)
-        self.assertNotEqual(result,"OK")
-
-    def test_get_default_asian_font(self):
-        lower_font_list = []
-        upper_font_list = []
-        try:
-            list = copy(_cidfontdata.defaultUnicodeEncodings)
-            list = list.keys()
-
-            for font in list:
-                upper_font_list.append(font)
-                lower_font_list.append(font.lower())
-            default_asian_font = {lower_font_list[i]: upper_font_list[i] for i in range(len(lower_font_list))}
-            return  default_asian_font
-        except:
-            default_asian_font = {}
-            return default_asian_font
-        self.assertNotEqual(default_asian_font,{})
-
-    def test_get_default_asian_font_fail(self):
-        lower_font_list = []
-        upper_font_list = []
-        try:
-            list = copy(_cidfontdata.defaultUnicodeEncodin)
-            list = list.keys()
-=======
         reference = {'HeiseiMin-W3': ('jpn', 'UniJIS-UCS2-H'), 'HeiseiKakuGo-W5': ('jpn', 'UniJIS-UCS2-H'),
                      'STSong-Light': ('chs', 'UniGB-UCS2-H'), 'MSung-Light': ('cht', 'UniGB-UCS2-H'),
                      'HYSMyeongJo-Medium': ('kor', 'UniKS-UCS2-H'), 'HYGothic-Medium': ('kor', 'UniKS-UCS2-H')}
->>>>>>> 98ebf5ae
 
         reportlab_fonts = _cidfontdata.defaultUnicodeEncodings
 
