--- conflicted
+++ resolved
@@ -18,12 +18,7 @@
 deps =
     Pillow>=2.0
     coverage
-<<<<<<< HEAD
     html5lib>=1.0.1
-    nose
-=======
-    html5lib>=1.0
->>>>>>> 547756e4
     pyPdf2
     rl330: reportlab>=3.3.0,<3.4.0
     rl340: reportlab>=3.4.0,<3.5.0
