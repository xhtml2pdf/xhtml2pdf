--- conflicted
+++ resolved
@@ -37,12 +37,8 @@
     maintainer_email="luisza14@gmail.com",
     url="http://github.com/xhtml2pdf/xhtml2pdf",
     keywords="PDF, HTML, XHTML, XML, CSS",
-<<<<<<< HEAD
-    install_requires=["html5lib>=1.0.1", "pyPdf2", "Pillow", "reportlab>=3.0", "six","python-bidi==0.4.2","arabic-reshaper==2.1.0"],
-=======
-    install_requires=["html5lib>=1.0", "pyPdf2", "Pillow", "reportlab>=3.3.0", "six",
+    install_requires=["html5lib>=1.0.1", "pyPdf2", "Pillow", "reportlab>=3.3.0", "six",
                       "python-bidi>=0.4.2", "arabic-reshaper>=2.1.0"],
->>>>>>> 547756e4
     include_package_data=True,
     packages=find_packages(exclude=["tests", "tests.*"]),
     #    test_suite = "tests", They're not even working yet
