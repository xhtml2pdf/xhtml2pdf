# -*- coding: utf-8 -*-
from reportlab.platypus.tables import TableStyle
from xhtml2pdf.util import getSize, getBorderStyle, getAlign
from xhtml2pdf.tags import pisaTag
from xhtml2pdf.xhtml2pdf_reportlab import PmlTable, PmlKeepInFrame
import copy
import logging
import six

# Copyright 2010 Dirk Holtwick, holtwick.it
#
# Licensed under the Apache License, Version 2.0 (the "License");
# you may not use this file except in compliance with the License.
# You may obtain a copy of the License at
#
#     http://www.apache.org/licenses/LICENSE-2.0
#
# Unless required by applicable law or agreed to in writing, software
# distributed under the License is distributed on an "AS IS" BASIS,
# WITHOUT WARRANTIES OR CONDITIONS OF ANY KIND, either express or implied.
# See the License for the specific language governing permissions and
# limitations under the License.

log = logging.getLogger("xhtml2pdf")


def _width(value=None):
    if value is None:
        return None
    value = str(value)
    if value.endswith("%"):
        return value
    return getSize(value)


def _height(value=None):
    if value is None:
        return None
    value = str(value)
    if value.endswith("%"):
        return value
    return getSize(value)


class TableData:
    def __init__(self):
        self.data = []
        self.styles = []
        self.span = []
        self.mode = ""
        self.padding = 0
        self.col = 0

    def add_cell(self, data=None):
        self.col += 1
        self.data[len(self.data) - 1].append(data)

    def add_style(self, data):
        self.styles.append(copy.copy(data))

    def add_empty(self, x, y):
        self.span.append((x, y))

    def get_data(self):
        data = self.data
        for x, y in self.span:
            data[y].insert(x, '')
        return data

    def add_cell_styles(self, c, begin, end, mode="td"):
        self.mode = mode.upper()
<<<<<<< HEAD
        if c.frag.backColor and mode != "tr":  # XXX Stimmt das so?
=======
        if c.frag.backColor and mode != "tr":
>>>>>>> 49f13818
            self.add_style(('BACKGROUND', begin, end, c.frag.backColor))

        if 0:
            log.debug("%r", (
                begin,
                end,
                c.frag.borderTopWidth,
                c.frag.borderTopStyle,
                c.frag.borderTopColor,
                c.frag.borderBottomWidth,
                c.frag.borderBottomStyle,
                c.frag.borderBottomColor,
                c.frag.borderLeftWidth,
                c.frag.borderLeftStyle,
                c.frag.borderLeftColor,
                c.frag.borderRightWidth,
                c.frag.borderRightStyle,
                c.frag.borderRightColor,
            ))

        if getBorderStyle(c.frag.borderTopStyle) and c.frag.borderTopWidth and c.frag.borderTopColor is not None:
            self.add_style(('LINEABOVE', begin, (end[0], begin[1]),
                            c.frag.borderTopWidth,
                            c.frag.borderTopColor,
                            "squared"))
        if getBorderStyle(c.frag.borderLeftStyle) and c.frag.borderLeftWidth and c.frag.borderLeftColor is not None:
            self.add_style(('LINEBEFORE', begin, (begin[0], end[1]),
                            c.frag.borderLeftWidth,
                            c.frag.borderLeftColor,
                            "squared"))
        if getBorderStyle(c.frag.borderRightStyle) and c.frag.borderRightWidth and c.frag.borderRightColor is not None:
            self.add_style(('LINEAFTER', (end[0], begin[1]), end,
                            c.frag.borderRightWidth,
                            c.frag.borderRightColor,
                            "squared"))
        if getBorderStyle(
                c.frag.borderBottomStyle) and c.frag.borderBottomWidth and c.frag.borderBottomColor is not None:
            self.add_style(('LINEBELOW', (begin[0], end[1]), end,
                            c.frag.borderBottomWidth,
                            c.frag.borderBottomColor,
                            "squared"))
        self.add_style(('LEFTPADDING', begin, end, c.frag.paddingLeft or self.padding))
        self.add_style(('RIGHTPADDING', begin, end, c.frag.paddingRight or self.padding))
        self.add_style(('TOPPADDING', begin, end, c.frag.paddingTop or self.padding))
        self.add_style(('BOTTOMPADDING', begin, end, c.frag.paddingBottom or self.padding))


class pisaTagTABLE(pisaTag):

    def set_borders(self, frag, attrs):
        frag.borderLeftWidth = attrs.border
        frag.borderLeftColor = attrs.bordercolor
        frag.borderLeftStyle = "solid"
        frag.borderRightWidth = attrs.border
        frag.borderRightColor = attrs.bordercolor
        frag.borderRightStyle = "solid"
        frag.borderTopWidth = attrs.border
        frag.borderTopColor = attrs.bordercolor
        frag.borderTopStyle = "solid"
        frag.borderBottomWidth = attrs.border
        frag.borderBottomColor = attrs.bordercolor
        frag.borderBottomStyle = "solid"

    def start(self, c):
        c.addPara()

        attrs = self.attr

        c.tableData, self.tableData = TableData(), c.tableData
        tdata = c.tableData

        if attrs.border and attrs.bordercolor:
            self.set_borders(c.frag, attrs)

        tdata.padding = attrs.cellpadding
        tdata.add_cell_styles(c, (0, 0), (-1, - 1), "table")
        tdata.align = attrs.align.upper()
        tdata.col = 0
        tdata.row = 0
        tdata.colw = []
        tdata.rowh = []
        tdata.repeat = attrs.repeat
        tdata.width = _width(attrs.width)

    def end(self, c):
        tdata = c.tableData
        data = tdata.get_data()

        # Add missing columns so that each row has the same count of columns
        # This prevents errors in Reportlab table

        try:
            maxcols = max([len(row) for row in data] or [0])
        except ValueError:
            log.warn(c.warning("<table> rows seem to be inconsistent"))
            maxcols = [0]

        for i, row in enumerate(data):
            data[i] += [''] * (maxcols - len(row))

        cols_with_no_width = [tup for tup in enumerate(tdata.colw) if tup[1] is None or tup[1] == 0.0]

        if cols_with_no_width:  # any col width not defined
            log.debug(list(enumerate(tdata.colw)))
            fair_division = str(100 / float(len(cols_with_no_width))) + '%'
            log.debug("Fair division: {}".format(fair_division))
            for i, _ in cols_with_no_width:
                log.debug("Setting {} to {}".format(i, fair_division))
                tdata.colw[i] = fair_division

        log.debug("Col widths: {}".format(list(tdata.colw)))
        if tdata.data:
            # log.debug("Table styles %r", tdata.styles)
            t = PmlTable(
                data,
                colWidths=tdata.colw,
                rowHeights=tdata.rowh,
                # totalWidth = tdata.width,
                splitByRow=1,
                # repeatCols = 1,
                repeatRows=tdata.repeat,
                hAlign=tdata.align,
                vAlign='TOP',
                style=TableStyle(tdata.styles))
            t.totalWidth = _width(tdata.width)
            t.spaceBefore = c.frag.spaceBefore
            t.spaceAfter = c.frag.spaceAfter

            # XXX Maybe we need to copy some more properties?
            t.keepWithNext = c.frag.keepWithNext
            # t.hAlign = tdata.align
            c.addStory(t)
        else:
            log.warn(c.warning("<table> is empty"))

        # Cleanup and re-swap table data
        c.clearFrag()
        c.tableData, self.tableData = self.tableData, None


class pisaTagTR(pisaTag):
    def start(self, c):
        tdata = c.tableData
        row = tdata.row
        begin = (0, row)
        end = (-1, row)

        tdata.add_cell_styles(c, begin, end, "tr")
        c.frag.vAlign = self.attr.valign or c.frag.vAlign

        tdata.col = 0
        tdata.data.append([])

    def end(self, c):
        c.tableData.row += 1


class pisaTagTD(pisaTag):
    def start(self, c):

        if self.attr.align is not None:
            c.frag.alignment = getAlign(self.attr.align)

        c.clearFrag()
        self.story = c.swapStory()

        attrs = self.attr

        tdata = c.tableData

        cspan = attrs.colspan
        rspan = attrs.rowspan

        row = tdata.row
        col = tdata.col
        while 1:
            for x, y in tdata.span:
                if x == col and y == row:
                    col += 1
                    tdata.col += 1
            break

        begin = (col, row)
        end = (col, row)
        if cspan:
            end = (end[0] + cspan - 1, end[1])
        if rspan:
            end = (end[0], end[1] + rspan - 1)
        if begin != end:
            tdata.add_style(('SPAN', begin, end))
            for x in six.moves.range(begin[0], end[0] + 1):
                for y in six.moves.range(begin[1], end[1] + 1):
                    if x != begin[0] or y != begin[1]:
                        tdata.add_empty(x, y)

        # Set Border and padding styles
        tdata.add_cell_styles(c, begin, end, "td")

        # Calculate widths
        # Add empty placeholders for new columns
        if (col + 1) > len(tdata.colw):
            tdata.colw = tdata.colw + ((col + 1 - len(tdata.colw)) * [_width()])

        # Get value of with, if no spanning
        if not cspan:
            width = c.frag.width or self.attr.width
            # If is value, the set it in the right place in the arry
            if width is not None:
                tdata.colw[col] = _width(width)
                log.debug("Col {} has width {}".format(col, width))
            else:
                # If there are no child nodes, nothing within the column can change the
                # width.  Set the column width to the sum of the right and left padding
                # rather than letting it default.
                log.debug(width)
                if len(self.node.childNodes) == 0:
                    width = c.frag.paddingLeft + c.frag.paddingRight
                    log.debug("Col {} has width {}".format(col, width))
                    tdata.colw[col] = _width(width)
                else:
                    # Child nodes are present, we cannot do anything about the
                    # width except set it externally.
                    pass

        # Calculate heights
        if row + 1 > len(tdata.rowh):
            tdata.rowh = tdata.rowh + ((row + 1 - len(tdata.rowh)) * [_width()])
        if not rspan:
            height = c.frag.height or self.attr.get('height', None)
            if height is not None:
                tdata.rowh[row] = _height(height)
                tdata.add_style(('FONTSIZE', begin, end, 1.0))
                tdata.add_style(('LEADING', begin, end, 1.0))

        # Vertical align
        valign = self.attr.valign or c.frag.vAlign
        if valign is not None:
            tdata.add_style(('VALIGN', begin, end, valign.upper()))

        # Reset border, otherwise the paragraph block will have borders too
        frag = c.frag
        frag.borderLeftWidth = 0
        frag.borderLeftColor = None
        frag.borderLeftStyle = None
        frag.borderRightWidth = 0
        frag.borderRightColor = None
        frag.borderRightStyle = None
        frag.borderTopWidth = 0
        frag.borderTopColor = None
        frag.borderTopStyle = None
        frag.borderBottomWidth = 0
        frag.borderBottomColor = None
        frag.borderBottomStyle = None

    def end(self, c):
        tdata = c.tableData

        c.addPara()
        cell = c.story

        # Keep in frame if needed since Reportlab does no split inside of cells
        if not c.frag.insideStaticFrame:
            # tdata.keepinframe["content"] = cell
            mode = c.cssAttr.get("-pdf-keep-in-frame-mode", "shrink")
            # keepInFrame mode is passed to Platypus for rendering
            cell = PmlKeepInFrame(
                maxWidth=0,
                maxHeight=0,
                mode=mode,
                content=cell)

        c.swapStory(self.story)

        tdata.add_cell(cell)


class pisaTagTH(pisaTagTD):
    pass<|MERGE_RESOLUTION|>--- conflicted
+++ resolved
@@ -69,11 +69,7 @@
 
     def add_cell_styles(self, c, begin, end, mode="td"):
         self.mode = mode.upper()
-<<<<<<< HEAD
         if c.frag.backColor and mode != "tr":  # XXX Stimmt das so?
-=======
-        if c.frag.backColor and mode != "tr":
->>>>>>> 49f13818
             self.add_style(('BACKGROUND', begin, end, c.frag.backColor))
 
         if 0:
