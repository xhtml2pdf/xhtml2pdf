# -*- coding: utf-8 -*-

# Copyright 2010 Dirk Holtwick, holtwick.it
#
# Licensed under the Apache License, Version 2.0 (the "License");
# you may not use this file except in compliance with the License.
# You may obtain a copy of the License at
#
#     http://www.apache.org/licenses/LICENSE-2.0
#
# Unless required by applicable law or agreed to in writing, software
# distributed under the License is distributed on an "AS IS" BASIS,
# WITHOUT WARRANTIES OR CONDITIONS OF ANY KIND, either express or implied.
# See the License for the specific language governing permissions and
# limitations under the License.

from hashlib import md5
from reportlab.lib.enums import TA_RIGHT
from reportlab.lib.styles import ParagraphStyle
from reportlab.lib.utils import flatten, open_for_read, getStringIO, \
    LazyImageReader, haveImages
from reportlab.platypus.doctemplate import BaseDocTemplate, PageTemplate, IndexingFlowable
from reportlab.platypus.flowables import Flowable, CondPageBreak, \
    KeepInFrame, ParagraphAndImage
from reportlab.platypus.tableofcontents import TableOfContents
from reportlab.platypus.tables import Table, TableStyle
from xhtml2pdf.reportlab_paragraph import Paragraph
from xhtml2pdf.util import getUID, getBorderStyle

import six
import sys

import cgi
import copy
import logging
import reportlab.pdfbase.pdfform as pdfform

try:
    import PIL.Image as PILImage
except:
    try:
        import Image as PILImage
    except:
        PILImage = None

log = logging.getLogger("xhtml2pdf")

MAX_IMAGE_RATIO = 0.95


class PTCycle(list):
    def __init__(self):
        self._restart = 0
        self._idx = 0
        list.__init__(self)

    def cyclicIterator(self):
        while 1:
            yield self[self._idx]
            self._idx += 1
            if self._idx >= len(self):
                self._idx = self._restart


class PmlMaxHeightMixIn:
    def setMaxHeight(self, availHeight):
        self.availHeightValue = availHeight
        if availHeight < 70000:
            if hasattr(self, "canv"):
                if not hasattr(self.canv, "maxAvailHeightValue"):
                    self.canv.maxAvailHeightValue = 0
                self.availHeightValue = self.canv.maxAvailHeightValue = max(
                    availHeight,
                    self.canv.maxAvailHeightValue)
        # TODO: Useless condition
        else:
            self.availHeightValue = availHeight
        # TODO: availHeightValue is set above
        if not hasattr(self, "availHeightValue"):
            self.availHeightValue = 0
        return self.availHeightValue

    def getMaxHeight(self):
        if not hasattr(self, "availHeightValue"):
            return 0
        return self.availHeightValue


class PmlBaseDoc(BaseDocTemplate):
    """
    We use our own document template to get access to the canvas
    and set some informations once.
    """

    def beforePage(self):

        # Tricky way to set producer, because of not real privateness in Python
        info = "pisa HTML to PDF <http://www.htmltopdf.org>"
        self.canv._doc.info.producer = info

        '''
        # Convert to ASCII because there is a Bug in Reportlab not
        # supporting other than ASCII. Send to list on 23.1.2007
        author = toString(self.pml_data.get("author", "")).encode("ascii","ignore")
        subject = toString(self.pml_data.get("subject", "")).encode("ascii","ignore")
        title = toString(self.pml_data.get("title", "")).encode("ascii","ignore")
        # print repr((author,title,subject))
        self.canv.setAuthor(author)
        self.canv.setSubject(subject)
        self.canv.setTitle(title)
        if self.pml_data.get("fullscreen", 0):
            self.canv.showFullScreen0()
        if self.pml_data.get("showoutline", 0):
            self.canv.showOutline()
        if self.pml_data.get("duration", None) is not None:
            self.canv.setPageDuration(self.pml_data["duration"])
        '''

    def afterFlowable(self, flowable):
        # Does the flowable contain fragments?
        if getattr(flowable, "outline", False):
            self.notify('TOCEntry', (
                flowable.outlineLevel,
                cgi.escape(copy.deepcopy(flowable.text), 1),
                self.page))

    def handle_nextPageTemplate(self, pt):
        '''
        if pt has also templates for even and odd page convert it to list
        '''
        has_left_template = self._has_template_for_name(pt + '_left')
        has_right_template = self._has_template_for_name(pt + '_right')

        if has_left_template and has_right_template:
            pt = [pt + '_left', pt + '_right']

        '''On endPage change to the page template with name or index pt'''
        if isinstance(pt, str):
            if hasattr(self, '_nextPageTemplateCycle'):
                del self._nextPageTemplateCycle
            for t in self.pageTemplates:
                if t.id == pt:
                    self._nextPageTemplateIndex = self.pageTemplates.index(t)
                    return
            raise ValueError("can't find template('%s')" % pt)
        elif isinstance(pt, int):
            if hasattr(self, '_nextPageTemplateCycle'):
                del self._nextPageTemplateCycle
            self._nextPageTemplateIndex = pt
        elif isinstance(pt, (list, tuple)):
            #used for alternating left/right pages
            #collect the refs to the template objects, complain if any are bad
            c = PTCycle()
            for ptn in pt:
            #special case name used to short circuit the iteration
                if ptn == '*':
                    c._restart = len(c)
                    continue
                for t in self.pageTemplates:
                    if t.id == ptn.strip():
                        c.append(t)
                        break
            if not c:
                raise ValueError("No valid page templates in cycle")
            elif c._restart > len(c):
                raise ValueError("Invalid cycle restart position")

            #ensure we start on the first one$
            self._nextPageTemplateCycle = c.cyclicIterator()
        else:
            raise TypeError("Argument pt should be string or integer or list")

    def _has_template_for_name(self, name):
        for template in self.pageTemplates:
            if template.id == name.strip():
                return True
        return False


class PmlPageTemplate(PageTemplate):
    PORTRAIT = 'portrait'
    LANDSCAPE = 'landscape'
    # by default portrait
    pageorientation = PORTRAIT

    def __init__(self, **kw):
        self.pisaStaticList = []
        self.pisaBackgroundList = []
        self.pisaBackground = None
        PageTemplate.__init__(self, **kw)
        self._page_count = 0
        self._first_flow = True

        ### Background Image ###
        self.img = None
        self.ph = 0
        self.h = 0
        self.w = 0

    def isFirstFlow(self, canvas):
        if self._first_flow:
            if canvas.getPageNumber() <= self._page_count:
                self._first_flow = False
            else:
                self._page_count = canvas.getPageNumber()
                canvas._doctemplate._page_count = canvas.getPageNumber()
        return self._first_flow

    def isPortrait(self):
        return self.pageorientation == self.PORTRAIT

    def isLandscape(self):
        return self.pageorientation == self.LANDSCAPE

    def beforeDrawPage(self, canvas, doc):
        canvas.saveState()
        try:

            # Background
            pisaBackground = None
            if (self.isFirstFlow(canvas)
                and hasattr(self, "pisaBackground")
                and self.pisaBackground
                and (not self.pisaBackground.notFound())):

                # Is image not PDF
                if self.pisaBackground.mimetype.startswith("image/"):

                    try:
<<<<<<< HEAD
                        img = PmlImageReader(six.StringIO(self.pisaBackground.getData()))
                        iw, ih = img.getSize()
                        pw, ph = canvas._pagesize
=======
                        self.img = PmlImageReader(StringIO.StringIO(self.pisaBackground.getData()))
                        iw, ih = self.img.getSize()
                        pw, self.ph = canvas._pagesize
>>>>>>> fee017f7

                        width = pw  # min(iw, pw) # max
                        wfactor = float(width) / iw
                        height = self.ph  # min(ih, ph) # max
                        hfactor = float(height) / ih
                        factor_min = min(wfactor, hfactor)

                        if self.isPortrait():
                            self.w = iw * factor_min
                            self.h = ih * factor_min
                        elif self.isLandscape():
                            factor_max = max(wfactor, hfactor)
                            self.h = ih * factor_max
                            self.w = iw * factor_min
                    except:
                        log.exception("Draw background")

                # PDF!
                else:
                    pisaBackground = self.pisaBackground

            if pisaBackground:
                self.pisaBackgroundList.append(pisaBackground)
            else:
                if self.isPortrait():
                    canvas.drawImage(self.img, 0, self.ph - self.h, self.w, self.h)
                elif self.isLandscape():
                    canvas.drawImage(self.img, 0, 0, self.w, self.h)

            def pageNumbering(objList):
                for obj in flatten(objList):
                    if isinstance(obj, PmlParagraph):
                        for frag in obj.frags:
                            if frag.pageNumber:
                                frag.text = str(pagenumber)
                            elif frag.pageCount:
                                frag.text = str(canvas._doctemplate._page_count)

                    elif isinstance(obj, PmlTable):
                        # Flatten the cells ([[1,2], [3,4]] becomes [1,2,3,4])
                        flat_cells = [item for sublist in obj._cellvalues for item in sublist]
                        pageNumbering(flat_cells)

            try:

                # Paint static frames
                pagenumber = canvas.getPageNumber()
                for frame in self.pisaStaticList:
                    frame = copy.deepcopy(frame)
                    story = frame.pisaStaticStory
                    pageNumbering(story)

                    frame.addFromList(story, canvas)

            except Exception:  # TODO: Kill this!
                log.debug("PmlPageTemplate", exc_info=1)
        finally:
            canvas.restoreState()


_ctr = 1


class PmlImageReader(object):  # TODO We need a factory here, returning either a class for java or a class for PIL
    """
    Wraps up either PIL or Java to get data from bitmaps
    """
    _cache = {}

    def __init__(self, fileName):
        if isinstance(fileName, PmlImageReader):
            self.__dict__ = fileName.__dict__   # borgize
            return
            #start wih lots of null private fields, to be populated by
        #the relevant engine.
        self.fileName = fileName
        self._image = None
        self._width = None
        self._height = None
        self._transparent = None
        self._data = None
        imageReaderFlags = 0
        if PILImage and isinstance(fileName, PILImage.Image):
            self._image = fileName
            self.fp = getattr(fileName, 'fp', None)
            try:
                self.fileName = self._image.fileName
            except AttributeError:
                self.fileName = 'PILIMAGE_%d' % id(self)
        else:
            try:
                self.fp = open_for_read(fileName, 'b')
                if isinstance(self.fp, six.StringIO().__class__):
                    imageReaderFlags = 0  # avoid messing with already internal files
                if imageReaderFlags > 0:  # interning
                    data = self.fp.read()
                    if imageReaderFlags & 2:  # autoclose
                        try:
                            self.fp.close()
                        except:
                            pass
                    if imageReaderFlags & 4:  # cache the data
                        if not self._cache:
                            from rl_config import register_reset
                            register_reset(self._cache.clear)

                        data = self._cache.setdefault(md5(data).digest(), data)
                    self.fp = getStringIO(data)
                elif imageReaderFlags == - 1 and isinstance(fileName, six.text_type):
                    #try Ralf Schmitt's re-opening technique of avoiding too many open files
                    self.fp.close()
                    del self.fp  # will become a property in the next statement
                    self.__class__ = LazyImageReader
                if haveImages:
                    #detect which library we are using and open the image
                    if not self._image:
                        self._image = self._read_image(self.fp)
                    if getattr(self._image, 'format', None) == 'JPEG':
                        self.jpeg_fh = self._jpeg_fh
                else:
                    from reportlab.pdfbase.pdfutils import readJPEGInfo

                    try:
                        self._width, self._height, c = readJPEGInfo(self.fp)
                    except:
                        raise RuntimeError('Imaging Library not available, unable to import bitmaps only jpegs')
                    self.jpeg_fh = self._jpeg_fh
                    self._data = self.fp.read()
                    self._dataA = None
                    self.fp.seek(0)
            except:  # TODO: Kill the catch-all
                et, ev, tb = sys.exc_info()
                if hasattr(ev, 'args'):
                    a = str(ev.args[- 1]) + (' fileName=%r' % fileName)
                    ev.args = ev.args[: - 1] + (a,)
                    raise RuntimeError("{0} {1} {2}".format(et, ev, tb))
                else:
                    raise

    def _read_image(self, fp):
        if sys.platform[0:4] == 'java':
            from javax.imageio import ImageIO
            from java.io import ByteArrayInputStream
            input_stream = ByteArrayInputStream(fp.read())
            return ImageIO.read(input_stream)
        elif PILImage:
            return PILImage.open(fp)

    def _jpeg_fh(self):
        fp = self.fp
        fp.seek(0)
        return fp

    def jpeg_fh(self):
        return None

    def getSize(self):
        if self._width is None or self._height is None:
            if sys.platform[0:4] == 'java':
                self._width = self._image.getWidth()
                self._height = self._image.getHeight()
            else:
                self._width, self._height = self._image.size
        return self._width, self._height

    def getRGBData(self):
        "Return byte array of RGB data as string"
        if self._data is None:
            self._dataA = None
            if sys.platform[0:4] == 'java':
                import jarray  # TODO: Move to top.
                from java.awt.image import PixelGrabber

                width, height = self.getSize()
                buffer = jarray.zeros(width * height, 'i')
                pg = PixelGrabber(self._image, 0, 0, width, height, buffer, 0, width)
                pg.grabPixels()
                # there must be a way to do this with a cast not a byte-level loop,
                # I just haven't found it yet...
                pixels = []
                a = pixels.append
                for rgb in buffer:
                    a(chr((rgb >> 16) & 0xff))
                    a(chr((rgb >> 8) & 0xff))
                    a(chr(rgb & 0xff))
                self._data = ''.join(pixels)
                self.mode = 'RGB'
            else:
                im = self._image
                mode = self.mode = im.mode
                if mode == 'RGBA':
                    im.load()
                    self._dataA = PmlImageReader(im.split()[3])
                    im = im.convert('RGB')
                    self.mode = 'RGB'
                elif mode not in ('L', 'RGB', 'CMYK'):
                    im = im.convert('RGB')
                    self.mode = 'RGB'
                if hasattr(im, 'tobytes'):
                    self._data = im.tobytes()
                else:
                    # PIL compatibility
                    self._data = im.tostring()
        return self._data

    def getImageData(self):
        width, height = self.getSize()
        return width, height, self.getRGBData()

    def getTransparent(self):
        if sys.platform[0:4] == 'java':
            return None
        elif "transparency" in self._image.info:
            transparency = self._image.info["transparency"] * 3
            palette = self._image.palette
            if hasattr(palette, 'palette'):
                palette = palette.palette
            elif hasattr(palette, 'data'):
                palette = palette.data
            else:
                return None

            # 8-bit PNGs could give an empty string as transparency value, so
            # we have to be careful here.
            try:
                return map(ord, palette[transparency:transparency + 3])
            except:
                return None
        else:
            return None

    def __str__(self):
        try:
            fn = self.fileName.read()
            if not fn:
                fn = id(self)
            return "PmlImageObject_%s" % hash(fn)
        except:
            fn = self.fileName
            if not fn:
                fn = id(self)
            return fn


class PmlImage(Flowable, PmlMaxHeightMixIn):

    def __init__(self, data, width=None, height=None, mask="auto", mimetype=None, **kw):
        self.kw = kw
        self.hAlign = 'CENTER'
        self._mask = mask
        self._imgdata = data
        # print "###", repr(data)
        self.mimetype = mimetype
        img = self.getImage()
        if img:
            self.imageWidth, self.imageHeight = img.getSize()
        self.drawWidth = width or self.imageWidth
        self.drawHeight = height or self.imageHeight

    def wrap(self, availWidth, availHeight):
        " This can be called more than once! Do not overwrite important data like drawWidth "
        availHeight = self.setMaxHeight(availHeight)
        # print "image wrap", id(self), availWidth, availHeight, self.drawWidth, self.drawHeight
        width = min(self.drawWidth, availWidth)
        wfactor = float(width) / self.drawWidth
        height = min(self.drawHeight, availHeight * MAX_IMAGE_RATIO)
        hfactor = float(height) / self.drawHeight
        factor = min(wfactor, hfactor)
        self.dWidth = self.drawWidth * factor
        self.dHeight = self.drawHeight * factor
        # print "imgage result", factor, self.dWidth, self.dHeight
        return self.dWidth, self.dHeight

    def getImage(self):
        img = PmlImageReader(six.StringIO(self._imgdata))
        return img

    def draw(self):
        img = self.getImage()
        self.canv.drawImage(
            img,
            0, 0,
            self.dWidth,
            self.dHeight,
            mask=self._mask)

    def identity(self, maxLen=None):
        r = Flowable.identity(self, maxLen)
        return r


class PmlParagraphAndImage(ParagraphAndImage, PmlMaxHeightMixIn):
    def wrap(self, availWidth, availHeight):
        self.I.canv = self.canv
        result = ParagraphAndImage.wrap(self, availWidth, availHeight)
        del self.I.canv
        return result

    def split(self, availWidth, availHeight):
        # print "# split", id(self)
        if not hasattr(self, "wI"):
            self.wI, self.hI = self.I.wrap(availWidth, availHeight)  # drawWidth, self.I.drawHeight
        return ParagraphAndImage.split(self, availWidth, availHeight)


class PmlParagraph(Paragraph, PmlMaxHeightMixIn):
    def _calcImageMaxSizes(self, availWidth, availHeight):
        self.hasImages = False
        for frag in self.frags:
            if hasattr(frag, "cbDefn") and frag.cbDefn.kind == "img":
                img = frag.cbDefn
                if img.width > 0 and img.height > 0:
                    self.hasImages = True
                    width = min(img.width, availWidth)
                    wfactor = float(width) / img.width
                    height = min(img.height, availHeight * MAX_IMAGE_RATIO)  # XXX 99% because 100% do not work...
                    hfactor = float(height) / img.height
                    factor = min(wfactor, hfactor)
                    img.height *= factor
                    img.width *= factor

    def wrap(self, availWidth, availHeight):

        availHeight = self.setMaxHeight(availHeight)

        style = self.style

        self.deltaWidth = style.paddingLeft + style.paddingRight + style.borderLeftWidth + style.borderRightWidth
        self.deltaHeight = style.paddingTop + style.paddingBottom + style.borderTopWidth + style.borderBottomWidth

        # reduce the available width & height by the padding so the wrapping
        # will use the correct size
        availWidth -= self.deltaWidth
        availHeight -= self.deltaHeight

        # Modify maxium image sizes
        self._calcImageMaxSizes(availWidth, availHeight)

        # call the base class to do wrapping and calculate the size
        Paragraph.wrap(self, availWidth, availHeight)

        #self.height = max(1, self.height)
        #self.width = max(1, self.width)

        # increase the calculated size by the padding
        self.width = self.width + self.deltaWidth
        self.height = self.height + self.deltaHeight

        return self.width, self.height

    def split(self, availWidth, availHeight):

        if len(self.frags) <= 0:
            return []

        #the split information is all inside self.blPara
        if not hasattr(self, 'deltaWidth'):
            self.wrap(availWidth, availHeight)

        availWidth -= self.deltaWidth
        availHeight -= self.deltaHeight

        return Paragraph.split(self, availWidth, availHeight)

    def draw(self):

        # Create outline
        if getattr(self, "outline", False):

            # Check level and add all levels
            last = getattr(self.canv, "outlineLast", - 1) + 1
            while last < self.outlineLevel:
                # print "(OUTLINE",  last, self.text
                key = getUID()
                self.canv.bookmarkPage(key)
                self.canv.addOutlineEntry(
                    self.text,
                    key,
                    last,
                    not self.outlineOpen)
                last += 1
            self.canv.outlineLast = self.outlineLevel

            key = getUID()

            self.canv.bookmarkPage(key)
            self.canv.addOutlineEntry(
                self.text,
                key,
                self.outlineLevel,
                not self.outlineOpen)
            last += 1

        # Draw the background and borders here before passing control on to
        # ReportLab. This is because ReportLab can't handle the individual
        # components of the border independently. This will also let us
        # support more border styles eventually.
        canvas = self.canv
        style = self.style
        bg = style.backColor
        leftIndent = style.leftIndent
        bp = 0  # style.borderPadding

        x = leftIndent - bp
        y = - bp
        w = self.width - (leftIndent + style.rightIndent) + 2 * bp
        h = self.height + 2 * bp

        if bg:
            # draw a filled rectangle (with no stroke) using bg color
            canvas.saveState()
            canvas.setFillColor(bg)
            canvas.rect(x, y, w, h, fill=1, stroke=0)
            canvas.restoreState()

        # we need to hide the bg color (if any) so Paragraph won't try to draw it again
        style.backColor = None

        # offset the origin to compensate for the padding
        canvas.saveState()
        canvas.translate(
            (style.paddingLeft + style.borderLeftWidth),
            -1 * (style.paddingTop + style.borderTopWidth))  # + (style.leading / 4)))

        # Call the base class draw method to finish up
        Paragraph.draw(self)
        canvas.restoreState()

        # Reset color because we need it again if we run 2-PASS like we
        # do when using TOC
        style.backColor = bg

        canvas.saveState()

        def _drawBorderLine(bstyle, width, color, x1, y1, x2, y2):
            # We need width and border style to be able to draw a border
            if width and getBorderStyle(bstyle):
                # If no color for border is given, the text color is used (like defined by W3C)
                if color is None:
                    color = style.textColor
                    # print "Border", bstyle, width, color
                if color is not None:
                    canvas.setStrokeColor(color)
                    canvas.setLineWidth(width)
                    canvas.line(x1, y1, x2, y2)

        _drawBorderLine(style.borderLeftStyle,
                        style.borderLeftWidth,
                        style.borderLeftColor,
                        x, y, x, y + h)
        _drawBorderLine(style.borderRightStyle,
                        style.borderRightWidth,
                        style.borderRightColor,
                        x + w, y, x + w, y + h)
        _drawBorderLine(style.borderTopStyle,
                        style.borderTopWidth,
                        style.borderTopColor,
                        x, y + h, x + w, y + h)
        _drawBorderLine(style.borderBottomStyle,
                        style.borderBottomWidth,
                        style.borderBottomColor,
                        x, y, x + w, y)

        canvas.restoreState()


class PmlKeepInFrame(KeepInFrame, PmlMaxHeightMixIn):
    def wrap(self, availWidth, availHeight):
        availWidth = max(availWidth, 1.0)
        availHeight = max(availHeight, 1.0)
        self.maxWidth = availWidth
        self.maxHeight = self.setMaxHeight(availHeight)
        return KeepInFrame.wrap(self, availWidth, availHeight)


class PmlTable(Table, PmlMaxHeightMixIn):
    def _normWidth(self, w, maxw):
        """
        Helper for calculating percentages
        """
        if type(w) == type(""):
            w = ((maxw / 100.0) * float(w[: - 1]))
        elif (w is None) or (w == "*"):
            w = maxw
        return min(w, maxw)

    def _listCellGeom(self, V, w, s, W=None, H=None, aH=72000):
        # print "#", self.availHeightValue
        if aH == 72000:
            aH = self.getMaxHeight() or aH
        return Table._listCellGeom(self, V, w, s, W=W, H=H, aH=aH)

    def wrap(self, availWidth, availHeight):

        self.setMaxHeight(availHeight)

        # Strange bug, sometime the totalWidth is not set !?
        try:
            self.totalWidth
        except:
            self.totalWidth = availWidth

        # Prepare values
        totalWidth = self._normWidth(self.totalWidth, availWidth)
        remainingWidth = totalWidth
        remainingCols = 0
        newColWidths = self._colWidths

        # Calculate widths that are fix
        # IMPORTANT!!! We can not substitute the private value
        # self._colWidths therefore we have to modify list in place
        for i, colWidth in enumerate(newColWidths):
            if (colWidth is not None) or (colWidth == '*'):
                colWidth = self._normWidth(colWidth, totalWidth)
                remainingWidth -= colWidth
            else:
                remainingCols += 1
                colWidth = None
            newColWidths[i] = colWidth

        # Distribute remaining space
        minCellWidth = totalWidth * 0.01
        if remainingCols > 0:
            for i, colWidth in enumerate(newColWidths):
                if colWidth is None:
                    newColWidths[i] = max(minCellWidth, remainingWidth / remainingCols)  # - 0.1

        # Bigger than totalWidth? Lets reduce the fix entries propotionally

        if sum(newColWidths) > totalWidth:
            quotient = totalWidth / sum(newColWidths)
            for i in range(len(newColWidths)):
                newColWidths[i] = newColWidths[i] * quotient

        # To avoid rounding errors adjust one col with the difference
        diff = sum(newColWidths) - totalWidth
        if diff > 0:
            newColWidths[0] -= diff

        return Table.wrap(self, availWidth, availHeight)


class PmlPageCount(IndexingFlowable):
    def __init__(self):
        IndexingFlowable.__init__(self)
        self.second_round = False

    def isSatisfied(self):
        s = self.second_round
        self.second_round = True
        return s

    def drawOn(self, canvas, x, y, _sW=0):
        pass


class PmlTableOfContents(TableOfContents):
    def wrap(self, availWidth, availHeight):
        """
        All table properties should be known by now.
        """

        widths = (availWidth - self.rightColumnWidth,
                  self.rightColumnWidth)

        # makes an internal table which does all the work.
        # we draw the LAST RUN's entries!  If there are
        # none, we make some dummy data to keep the table
        # from complaining
        if len(self._lastEntries) == 0:
            _tempEntries = [(0, 'Placeholder for table of contents', 0)]
        else:
            _tempEntries = self._lastEntries

        lastMargin = 0
        tableData = []
        tableStyle = [
            ('VALIGN', (0, 0), (- 1, - 1), 'TOP'),
            ('LEFTPADDING', (0, 0), (- 1, - 1), 0),
            ('RIGHTPADDING', (0, 0), (- 1, - 1), 0),
            ('TOPPADDING', (0, 0), (- 1, - 1), 0),
            ('BOTTOMPADDING', (0, 0), (- 1, - 1), 0),
        ]
        for i, entry in enumerate(_tempEntries):
            level, text, pageNum = entry[:3]
            leftColStyle = self.levelStyles[level]
            if i:  # Not for first element
                tableStyle.append((
                    'TOPPADDING',
                    (0, i), (- 1, i),
                    max(lastMargin, leftColStyle.spaceBefore)))
                # print leftColStyle.leftIndent
            lastMargin = leftColStyle.spaceAfter
            #right col style is right aligned
            rightColStyle = ParagraphStyle(name='leftColLevel%d' % level,
                                           parent=leftColStyle,
                                           leftIndent=0,
                                           alignment=TA_RIGHT)
            leftPara = Paragraph(text, leftColStyle)
            rightPara = Paragraph(str(pageNum), rightColStyle)
            tableData.append([leftPara, rightPara])

        self._table = Table(
            tableData,
            colWidths=widths,
            style=TableStyle(tableStyle))

        self.width, self.height = self._table.wrapOn(self.canv, availWidth, availHeight)
        return self.width, self.height


class PmlRightPageBreak(CondPageBreak):
    def __init__(self):
        pass

    def wrap(self, availWidth, availHeight):
        if not self.canv.getPageNumber() % 2:
            self.width = availWidth
            self.height = availHeight
            return availWidth, availHeight
        self.width = self.height = 0
        return 0, 0


class PmlLeftPageBreak(CondPageBreak):
    def __init__(self):
        pass

    def wrap(self, availWidth, availHeight):
        if self.canv.getPageNumber() % 2:
            self.width = availWidth
            self.height = availHeight
            return availWidth, availHeight
        self.width = self.height = 0
        return 0, 0

# --- Pdf Form


class PmlInput(Flowable):
    def __init__(self, name, type="text", width=10, height=10, default="", options=[]):
        self.width = width
        self.height = height
        self.type = type
        self.name = name
        self.default = default
        self.options = options

    def wrap(self, *args):
        return self.width, self.height

    def draw(self):
        c = self.canv

        c.saveState()
        c.setFont("Helvetica", 10)
        if self.type == "text":
            pdfform.textFieldRelative(c, self.name, 0, 0, self.width, self.height)
            c.rect(0, 0, self.width, self.height)
        elif self.type == "radio":
            c.rect(0, 0, self.width, self.height)
        elif self.type == "checkbox":
            if self.default:
                pdfform.buttonFieldRelative(c, self.name, "Yes", 0, 0)
            else:
                pdfform.buttonFieldRelative(c, self.name, "Off", 0, 0)
            c.rect(0, 0, self.width, self.height)
        elif self.type == "select":
            pdfform.selectFieldRelative(c, self.name, self.default, self.options, 0, 0, self.width, self.height)
            c.rect(0, 0, self.width, self.height)

        c.restoreState()<|MERGE_RESOLUTION|>--- conflicted
+++ resolved
@@ -227,15 +227,9 @@
                 if self.pisaBackground.mimetype.startswith("image/"):
 
                     try:
-<<<<<<< HEAD
-                        img = PmlImageReader(six.StringIO(self.pisaBackground.getData()))
-                        iw, ih = img.getSize()
-                        pw, ph = canvas._pagesize
-=======
-                        self.img = PmlImageReader(StringIO.StringIO(self.pisaBackground.getData()))
+                        self.img = PmlImageReader(six.StringIO(self.pisaBackground.getData()))
                         iw, ih = self.img.getSize()
                         pw, self.ph = canvas._pagesize
->>>>>>> fee017f7
 
                         width = pw  # min(iw, pw) # max
                         wfactor = float(width) / iw
