# -*- coding: utf-8 -*-

# Copyright 2010 Dirk Holtwick, holtwick.it
#
# Licensed under the Apache License, Version 2.0 (the "License");
# you may not use this file except in compliance with the License.
# You may obtain a copy of the License at
#
#     http://www.apache.org/licenses/LICENSE-2.0
#
# Unless required by applicable law or agreed to in writing, software
# distributed under the License is distributed on an "AS IS" BASIS,
# WITHOUT WARRANTIES OR CONDITIONS OF ANY KIND, either express or implied.
# See the License for the specific language governing permissions and
# limitations under the License.
from __future__ import print_function, unicode_literals
from html5lib import treebuilders, inputstream
from xhtml2pdf.default import TAGS, STRING, INT, BOOL, SIZE, COLOR, FILE
from xhtml2pdf.default import BOX, POS, MUST, FONT
from xhtml2pdf.util import getSize, getBool, toList, getColor, getAlign
from xhtml2pdf.util import getBox, getPos, pisaTempFile
from reportlab.platypus.doctemplate import NextPageTemplate, FrameBreak
from reportlab.platypus.flowables import PageBreak, KeepInFrame
from xhtml2pdf.xhtml2pdf_reportlab import PmlRightPageBreak, PmlLeftPageBreak
from xhtml2pdf.tags import * # TODO: Kill wild import!
from xhtml2pdf.tables import * # TODO: Kill wild import!
from xhtml2pdf.util import * # TODO: Kill wild import!
from xml.dom import Node
import copy
import html5lib
import logging
import re
<<<<<<< HEAD
import six
=======

import sys
#support python 3
#import types
if sys.version[0] == '2':
    StringTypes = (str,unicode)
    TextType = unicode
else:
    TextType = str
    StringTypes = (str,)
>>>>>>> fee017f7

import xhtml2pdf.w3c.cssDOMElementInterface as cssDOMElementInterface
import xml.dom.minidom

CSSAttrCache = {}

log = logging.getLogger("xhtml2pdf")

rxhttpstrip = re.compile("https?://[^/]+(.*)", re.M | re.I)


class AttrContainer(dict):
    def __getattr__(self, name):
        try:
            return dict.__getattr__(self, name)
        except:
            return self[name]


def pisaGetAttributes(c, tag, attributes):
    global TAGS

    attrs = {}
    if attributes:
        for k, v in attributes.items():
            try:
                attrs[str(k)] = str(v)  # XXX no Unicode! Reportlab fails with template names
            except:
                attrs[k] = v

    nattrs = {}
    if tag in TAGS:
        block, adef = TAGS[tag]
        adef["id"] = STRING
        # print block, adef
        try:
            iteritems = adef.iteritems()
        except Exception:
            iteritems = iter(adef.items())

        for k, v in iteritems:
            nattrs[k] = None
            # print k, v
            # defaults, wenn vorhanden
            if type(v) == tuple:
                if v[1] == MUST:
                    if k not in attrs:
                        log.warn(c.warning("Attribute '%s' must be set!", k))
                        nattrs[k] = None
                        continue
                nv = attrs.get(k, v[1])
                dfl = v[1]
                v = v[0]
            else:
                nv = attrs.get(k, None)
                dfl = None

            if nv is not None:
                if type(v) == list:
                    nv = nv.strip().lower()
                    if nv not in v:
                        #~ raise PML_EXCEPTION, "attribute '%s' of wrong value, allowed is one of: %s" % (k, repr(v))
                        log.warn(c.warning("Attribute '%s' of wrong value, allowed is one of: %s", k, repr(v)))
                        nv = dfl

                elif v == BOOL:
                    nv = nv.strip().lower()
                    nv = nv in ("1", "y", "yes", "true", str(k))

                elif v == SIZE:
                    try:
                        nv = getSize(nv)
                    except:
                        log.warn(c.warning("Attribute '%s' expects a size value", k))

                elif v == BOX:
                    nv = getBox(nv, c.pageSize)

                elif v == POS:
                    nv = getPos(nv, c.pageSize)

                elif v == INT:
                    nv = int(nv)

                elif v == COLOR:
                    nv = getColor(nv)

                elif v == FILE:
                    nv = c.getFile(nv)

                elif v == FONT:
                    nv = c.getFontName(nv)

                nattrs[k] = nv

    return AttrContainer(nattrs)


attrNames = '''
    color
    font-family
    font-size
    font-weight
    font-style
    text-decoration
    line-height
    letter-spacing
    background-color
    display
    margin-left
    margin-right
    margin-top
    margin-bottom
    padding-left
    padding-right
    padding-top
    padding-bottom
    border-top-color
    border-top-style
    border-top-width
    border-bottom-color
    border-bottom-style
    border-bottom-width
    border-left-color
    border-left-style
    border-left-width
    border-right-color
    border-right-style
    border-right-width
    text-align
    vertical-align
    width
    height
    zoom
    page-break-after
    page-break-before
    list-style-type
    list-style-image
    white-space
    text-indent
    -pdf-page-break
    -pdf-frame-break
    -pdf-next-page
    -pdf-keep-with-next
    -pdf-outline
    -pdf-outline-level
    -pdf-outline-open
    -pdf-line-spacing
    -pdf-keep-in-frame-mode
    -pdf-word-wrap
    '''.strip().split()


def getCSSAttr(self, cssCascade, attrName, default=NotImplemented):
    if attrName in self.cssAttrs:
        return self.cssAttrs[attrName]

    try:
        result = cssCascade.findStyleFor(self.cssElement, attrName, default)
    except LookupError:
        result = None

    # XXX Workaround for inline styles
    try:
        style = self.cssStyle
    except:
        style = self.cssStyle = cssCascade.parser.parseInline(self.cssElement.getStyleAttr() or '')[0]
    if attrName in style:
        result = style[attrName]

    if result == 'inherit':
        if hasattr(self.parentNode, 'getCSSAttr'):
            result = self.parentNode.getCSSAttr(cssCascade, attrName, default)
        elif default is not NotImplemented:
            return default
        raise LookupError("Could not find inherited CSS attribute value for '%s'" % (attrName,))

    if result is not None:
        self.cssAttrs[attrName] = result
    return result


#TODO: Monkeypatching standard lib should go away.
xml.dom.minidom.Element.getCSSAttr = getCSSAttr

# Create an aliasing system.  Many sources use non-standard tags, because browsers allow
# them to.  This allows us to map a nonstandard name to the standard one.
nonStandardAttrNames = {
    'bgcolor': 'background-color',
}

def mapNonStandardAttrs(c, n, attrList):
    for attr in nonStandardAttrNames:
        if attr in attrList and nonStandardAttrNames[attr] not in c:
            c[nonStandardAttrNames[attr]] = attrList[attr]
    return c

def getCSSAttrCacheKey(node):
    _cl = _id = _st = ''
    for k, v in node.attributes.items():
        if k == 'class':
            _cl = v
        elif k == 'id':
            _id = v
        elif k == 'style':
            _st = v
    return "%s#%s#%s#%s#%s" % (id(node.parentNode), node.tagName.lower(), _cl, _id, _st)

def CSSCollect(node, c):
    #node.cssAttrs = {}
    #return node.cssAttrs

    if c.css:

        _key = getCSSAttrCacheKey(node)

        if hasattr(node.parentNode, "tagName"):
            if node.parentNode.tagName.lower() != "html":
                CachedCSSAttr = CSSAttrCache.get(_key, None)
                if CachedCSSAttr is not None:
                    node.cssAttrs = CachedCSSAttr
                    return CachedCSSAttr

        node.cssElement = cssDOMElementInterface.CSSDOMElementInterface(node)
        node.cssAttrs = {}
        # node.cssElement.onCSSParserVisit(c.cssCascade.parser)
        cssAttrMap = {}
        for cssAttrName in attrNames:
            try:
                cssAttrMap[cssAttrName] = node.getCSSAttr(c.cssCascade, cssAttrName)
            #except LookupError:
            #    pass
            except Exception: # TODO: Kill this catch-all!
                log.debug("CSS error '%s'", cssAttrName, exc_info=1)

        CSSAttrCache[_key] = node.cssAttrs

    return node.cssAttrs

def lower(sequence):
    if type(sequence) in six.string_types:
        return sequence.lower()
    else:
        return sequence[0].lower()

def CSS2Frag(c, kw, isBlock):
    # COLORS
    if "color" in c.cssAttr:
        c.frag.textColor = getColor(c.cssAttr["color"])
    if "background-color" in c.cssAttr:
        c.frag.backColor = getColor(c.cssAttr["background-color"])
        # FONT SIZE, STYLE, WEIGHT
    if "font-family" in c.cssAttr:
        c.frag.fontName = c.getFontName(c.cssAttr["font-family"])
    if "font-size" in c.cssAttr:
        # XXX inherit
        c.frag.fontSize = max(getSize("".join(c.cssAttr["font-size"]), c.frag.fontSize, c.baseFontSize), 1.0)
    if "line-height" in c.cssAttr:
        leading = "".join(c.cssAttr["line-height"])
        c.frag.leading = getSize(leading, c.frag.fontSize)
        c.frag.leadingSource = leading
    else:
        c.frag.leading = getSize(c.frag.leadingSource, c.frag.fontSize)
    if "letter-spacing" in c.cssAttr:
        c.frag.letterSpacing = c.cssAttr["letter-spacing"]
    if "-pdf-line-spacing" in c.cssAttr:
        c.frag.leadingSpace = getSize("".join(c.cssAttr["-pdf-line-spacing"]))
        # print "line-spacing", c.cssAttr["-pdf-line-spacing"], c.frag.leading
    if "font-weight" in c.cssAttr:
        value = lower(c.cssAttr["font-weight"])
        if value in ("bold", "bolder", "500", "600", "700", "800", "900"):
            c.frag.bold = 1
        else:
            c.frag.bold = 0
    for value in toList(c.cssAttr.get("text-decoration", "")):
        if "underline" in value:
            c.frag.underline = 1
        if "line-through" in value:
            c.frag.strike = 1
        if "none" in value:
            c.frag.underline = 0
            c.frag.strike = 0
    if "font-style" in c.cssAttr:
        value = lower(c.cssAttr["font-style"])
        if value in ("italic", "oblique"):
            c.frag.italic = 1
        else:
            c.frag.italic = 0
    if "white-space" in c.cssAttr:
        # normal | pre | nowrap
        c.frag.whiteSpace = str(c.cssAttr["white-space"]).lower()
        # ALIGN & VALIGN
    if "text-align" in c.cssAttr:
        c.frag.alignment = getAlign(c.cssAttr["text-align"])
    if "vertical-align" in c.cssAttr:
        c.frag.vAlign = c.cssAttr["vertical-align"]
        # HEIGHT & WIDTH
    if "height" in c.cssAttr:
        try:
            c.frag.height = "".join(toList(c.cssAttr["height"]))  # XXX Relative is not correct!
        except TypeError:
            # sequence item 0: expected string, tuple found
            c.frag.height = "".join(toList(c.cssAttr["height"][0]))
        if c.frag.height in ("auto",):
            c.frag.height = None
    if "width" in c.cssAttr:
        try:
            c.frag.width = "".join(toList(c.cssAttr["width"]))  # XXX Relative is not correct!
        except TypeError:
            c.frag.width = "".join(toList(c.cssAttr["width"][0]))
        if c.frag.width in ("auto",):
            c.frag.width = None
        # ZOOM
    if "zoom" in c.cssAttr:
        zoom = "".join(toList(c.cssAttr["zoom"]))  # XXX Relative is not correct!
        if zoom.endswith("%"):
            zoom = float(zoom[: - 1]) / 100.0
        c.frag.zoom = float(zoom)
        # MARGINS & LIST INDENT, STYLE
    if isBlock:
        if "margin-top" in c.cssAttr:
            c.frag.spaceBefore = getSize(c.cssAttr["margin-top"], c.frag.fontSize)
        if "margin-bottom" in c.cssAttr:
            c.frag.spaceAfter = getSize(c.cssAttr["margin-bottom"], c.frag.fontSize)
        if "margin-left" in c.cssAttr:
            c.frag.bulletIndent = kw["margin-left"]  # For lists
            kw["margin-left"] += getSize(c.cssAttr["margin-left"], c.frag.fontSize)
            c.frag.leftIndent = kw["margin-left"]
        if "margin-right" in c.cssAttr:
            kw["margin-right"] += getSize(c.cssAttr["margin-right"], c.frag.fontSize)
            c.frag.rightIndent = kw["margin-right"]
        if "text-indent" in c.cssAttr:
            c.frag.firstLineIndent = getSize(c.cssAttr["text-indent"], c.frag.fontSize)
        if "list-style-type" in c.cssAttr:
            c.frag.listStyleType = str(c.cssAttr["list-style-type"]).lower()
        if "list-style-image" in c.cssAttr:
            c.frag.listStyleImage = c.getFile(c.cssAttr["list-style-image"])
        # PADDINGS
    if isBlock:
        if "padding-top" in c.cssAttr:
            c.frag.paddingTop = getSize(c.cssAttr["padding-top"], c.frag.fontSize)
        if "padding-bottom" in c.cssAttr:
            c.frag.paddingBottom = getSize(c.cssAttr["padding-bottom"], c.frag.fontSize)
        if "padding-left" in c.cssAttr:
            c.frag.paddingLeft = getSize(c.cssAttr["padding-left"], c.frag.fontSize)
        if "padding-right" in c.cssAttr:
            c.frag.paddingRight = getSize(c.cssAttr["padding-right"], c.frag.fontSize)
        # BORDERS
    if isBlock:
        if "border-top-width" in c.cssAttr:
            c.frag.borderTopWidth = getSize(c.cssAttr["border-top-width"], c.frag.fontSize)
        if "border-bottom-width" in c.cssAttr:
            c.frag.borderBottomWidth = getSize(c.cssAttr["border-bottom-width"], c.frag.fontSize)
        if "border-left-width" in c.cssAttr:
            c.frag.borderLeftWidth = getSize(c.cssAttr["border-left-width"], c.frag.fontSize)
        if "border-right-width" in c.cssAttr:
            c.frag.borderRightWidth = getSize(c.cssAttr["border-right-width"], c.frag.fontSize)
        if "border-top-style" in c.cssAttr:
            c.frag.borderTopStyle = c.cssAttr["border-top-style"]
        if "border-bottom-style" in c.cssAttr:
            c.frag.borderBottomStyle = c.cssAttr["border-bottom-style"]
        if "border-left-style" in c.cssAttr:
            c.frag.borderLeftStyle = c.cssAttr["border-left-style"]
        if "border-right-style" in c.cssAttr:
            c.frag.borderRightStyle = c.cssAttr["border-right-style"]
        if "border-top-color" in c.cssAttr:
            c.frag.borderTopColor = getColor(c.cssAttr["border-top-color"])
        if "border-bottom-color" in c.cssAttr:
            c.frag.borderBottomColor = getColor(c.cssAttr["border-bottom-color"])
        if "border-left-color" in c.cssAttr:
            c.frag.borderLeftColor = getColor(c.cssAttr["border-left-color"])
        if "border-right-color" in c.cssAttr:
            c.frag.borderRightColor = getColor(c.cssAttr["border-right-color"])


def pisaPreLoop(node, context, collect=False):
    """
    Collect all CSS definitions
    """

    data = u""
    if node.nodeType == Node.TEXT_NODE and collect:
        data = node.data

    elif node.nodeType == Node.ELEMENT_NODE:
        name = node.tagName.lower()

        if name in ("style", "link"):
            attr = pisaGetAttributes(context, name, node.attributes)
            media = [x.strip() for x in attr.media.lower().split(",") if x.strip()]

            if attr.get("type", "").lower() in ("", "text/css") and \
                    (not media or "all" in media or "print" in media or "pdf" in media):

                if name == "style":
                    for node in node.childNodes:
                        data += pisaPreLoop(node, context, collect=True)
                    context.addCSS(data)
                    return u""

                if name == "link" and attr.href and attr.rel.lower() == "stylesheet":
                    # print "CSS LINK", attr
                    context.addCSS('\n@import "%s" %s;' % (attr.href, ",".join(media)))

    for node in node.childNodes:
        result = pisaPreLoop(node, context, collect=collect)
        if collect:
            data += result

    return data


def pisaLoop(node, context, path=None, **kw):

    if path is None:
        path = []

    # Initialize KW
    if not kw:
        kw = {
            "margin-top": 0,
            "margin-bottom": 0,
            "margin-left": 0,
            "margin-right": 0,
        }
    else:
        kw = copy.copy(kw)

    #indent = len(path) * "  " # only used for debug print statements

    # TEXT
    if node.nodeType == Node.TEXT_NODE:
        # print indent, "#", repr(node.data) #, context.frag
        context.addFrag(node.data)

        # context.text.append(node.value)

    # ELEMENT
    elif node.nodeType == Node.ELEMENT_NODE:

        node.tagName = node.tagName.replace(":", "").lower()

        if node.tagName in ("style", "script"):
            return

        path = copy.copy(path) + [node.tagName]

        # Prepare attributes
        attr = pisaGetAttributes(context, node.tagName, node.attributes)
        #log.debug(indent + "<%s %s>" % (node.tagName, attr) + repr(node.attributes.items())) #, path

        # Calculate styles
        context.cssAttr = CSSCollect(node, context)
        context.cssAttr = mapNonStandardAttrs(context.cssAttr, node, attr)
        context.node = node

        # Block?
        PAGE_BREAK = 1
        PAGE_BREAK_RIGHT = 2
        PAGE_BREAK_LEFT = 3

        pageBreakAfter = False
        frameBreakAfter = False
        display = lower(context.cssAttr.get("display", "inline"))
        # print indent, node.tagName, display, context.cssAttr.get("background-color", None), attr
        isBlock = (display == "block")

        if isBlock:
            context.addPara()

            # Page break by CSS
            if "-pdf-next-page" in context.cssAttr:
                context.addStory(NextPageTemplate(str(context.cssAttr["-pdf-next-page"])))
            if "-pdf-page-break" in context.cssAttr:
                if str(context.cssAttr["-pdf-page-break"]).lower() == "before":
                    context.addStory(PageBreak())
            if "-pdf-frame-break" in context.cssAttr:
                if str(context.cssAttr["-pdf-frame-break"]).lower() == "before":
                    context.addStory(FrameBreak())
                if str(context.cssAttr["-pdf-frame-break"]).lower() == "after":
                    frameBreakAfter = True
            if "page-break-before" in context.cssAttr:
                if str(context.cssAttr["page-break-before"]).lower() == "always":
                    context.addStory(PageBreak())
                if str(context.cssAttr["page-break-before"]).lower() == "right":
                    context.addStory(PageBreak())
                    context.addStory(PmlRightPageBreak())
                if str(context.cssAttr["page-break-before"]).lower() == "left":
                    context.addStory(PageBreak())
                    context.addStory(PmlLeftPageBreak())
            if "page-break-after" in context.cssAttr:
                if str(context.cssAttr["page-break-after"]).lower() == "always":
                    pageBreakAfter = PAGE_BREAK
                if str(context.cssAttr["page-break-after"]).lower() == "right":
                    pageBreakAfter = PAGE_BREAK_RIGHT
                if str(context.cssAttr["page-break-after"]).lower() == "left":
                    pageBreakAfter = PAGE_BREAK_LEFT

        if display == "none":
            # print "none!"
            return

        # Translate CSS to frags

        # Save previous frag styles
        context.pushFrag()

        # Map styles to Reportlab fragment properties
        CSS2Frag(context, kw, isBlock)

        # EXTRAS
        if "-pdf-keep-with-next" in context.cssAttr:
            context.frag.keepWithNext = getBool(context.cssAttr["-pdf-keep-with-next"])
        if "-pdf-outline" in context.cssAttr:
            context.frag.outline = getBool(context.cssAttr["-pdf-outline"])
        if "-pdf-outline-level" in context.cssAttr:
            context.frag.outlineLevel = int(context.cssAttr["-pdf-outline-level"])
        if "-pdf-outline-open" in context.cssAttr:
            context.frag.outlineOpen = getBool(context.cssAttr["-pdf-outline-open"])
        if "-pdf-word-wrap" in context.cssAttr:
            context.frag.wordWrap = context.cssAttr["-pdf-word-wrap"]

        # handle keep-in-frame
        keepInFrameMode = None
        keepInFrameMaxWidth = 0
        keepInFrameMaxHeight = 0
        if "-pdf-keep-in-frame-mode" in context.cssAttr:
            value = str(context.cssAttr["-pdf-keep-in-frame-mode"]).strip().lower()
            if value in ("shrink", "error", "overflow", "truncate"):
                keepInFrameMode = value
            else:
                keepInFrameMode = "shrink"
            # Added because we need a default value.
        if "-pdf-keep-in-frame-max-width" in context.cssAttr:
            keepInFrameMaxWidth = getSize("".join(context.cssAttr["-pdf-keep-in-frame-max-width"]))
        if "-pdf-keep-in-frame-max-height" in context.cssAttr:
            keepInFrameMaxHeight = getSize("".join(context.cssAttr["-pdf-keep-in-frame-max-height"]))

        # ignore nested keep-in-frames, tables have their own KIF handling
        keepInFrame = keepInFrameMode is not None and context.keepInFrameIndex is None
        if keepInFrame:
            # keep track of current story index, so we can wrap everythink
            # added after this point in a KeepInFrame
            context.keepInFrameIndex = len(context.story)

        # BEGIN tag
        klass = globals().get("pisaTag%s" % node.tagName.replace(":", "").upper(), None)
        obj = None

        # Static block
        elementId = attr.get("id", None)
        staticFrame = context.frameStatic.get(elementId, None)
        if staticFrame:
            context.frag.insideStaticFrame += 1
            oldStory = context.swapStory()

        # Tag specific operations
        if klass is not None:
            obj = klass(node, attr)
            obj.start(context)

        # Visit child nodes
        context.fragBlock = fragBlock = copy.copy(context.frag)
        for nnode in node.childNodes:
            pisaLoop(nnode, context, path, **kw)
        context.fragBlock = fragBlock

        # END tag
        if obj:
            obj.end(context)

        # Block?
        if isBlock:
            context.addPara()

            # XXX Buggy!

            # Page break by CSS
            if pageBreakAfter:
                context.addStory(PageBreak())
                if pageBreakAfter == PAGE_BREAK_RIGHT:
                    context.addStory(PmlRightPageBreak())
                if pageBreakAfter == PAGE_BREAK_LEFT:
                    context.addStory(PmlLeftPageBreak())
            if frameBreakAfter:
                context.addStory(FrameBreak())

        if keepInFrame:
            # get all content added after start of -pdf-keep-in-frame and wrap
            # it in a KeepInFrame
            substory = context.story[context.keepInFrameIndex:]
            context.story = context.story[:context.keepInFrameIndex]
            context.story.append(
                KeepInFrame(
                    content=substory,
                    maxWidth=keepInFrameMaxWidth,
                    maxHeight=keepInFrameMaxHeight,
                    mode=keepInFrameMode))
            # mode wasn't being used; it is necessary for tables or images at end of page.
            context.keepInFrameIndex = None

        # Static block, END
        if staticFrame:
            context.addPara()
            for frame in staticFrame:
                frame.pisaStaticStory = context.story
            context.swapStory(oldStory)
            context.frag.insideStaticFrame -= 1

        # context.debug(1, indent, "</%s>" % (node.tagName))

        # Reset frag style
        context.pullFrag()

    # Unknown or not handled
    else:
        # context.debug(1, indent, "???", node, node.nodeType, repr(node))
        # Loop over children
        for node in node.childNodes:
            pisaLoop(node, context, path, **kw)


def pisaParser(src, context, default_css="", xhtml=False, encoding=None, xml_output=None):
    """
    - Parse HTML and get miniDOM
    - Extract CSS informations, add default CSS, parse CSS
    - Handle the document DOM itself and build reportlab story
    - Return Context object
    """

    global CSSAttrCache
    CSSAttrCache = {}

    if xhtml:
        #TODO: XHTMLParser doesn't see to exist...
        parser = html5lib.XHTMLParser(tree=treebuilders.getTreeBuilder("dom"))
    else:
        parser = html5lib.HTMLParser(tree=treebuilders.getTreeBuilder("dom"))

<<<<<<< HEAD
    if isinstance(src, six.text_type):
        # If an encoding was provided, do not change it.
        if not encoding:
            encoding = "utf-8"
        src = src.encode(encoding)
=======
    if type(src) in StringTypes:
        if type(src) is TextType:
            # If an encoding was provided, do not change it.
            if not encoding:
                encoding = "utf-8"
            src = src.encode(encoding)
>>>>>>> fee017f7
        src = pisaTempFile(src, capacity=context.capacity)

    # Test for the restrictions of html5lib
    if encoding:
        # Workaround for html5lib<0.11.1
        if hasattr(inputstream, "isValidEncoding"):
            if encoding.strip().lower() == "utf8":
                encoding = "utf-8"
            if not inputstream.isValidEncoding(encoding):
                log.error("%r is not a valid encoding e.g. 'utf8' is not valid but 'utf-8' is!", encoding)
        else:
            if inputstream.codecName(encoding) is None:
                log.error("%r is not a valid encoding", encoding)
    document = parser.parse(
        src,
        encoding=encoding)

    if xml_output:
        if encoding:
            xml_output.write(document.toprettyxml(encoding=encoding))
        else:
            xml_output.write(document.toprettyxml(encoding="utf8"))


    if default_css:
        context.addDefaultCSS(default_css)

    pisaPreLoop(document, context)
    #try:
    context.parseCSS()
    #except:
    #    context.cssText = DEFAULT_CSS
    #    context.parseCSS()
    # context.debug(9, pprint.pformat(context.css))

    pisaLoop(document, context)
    return context


# Shortcuts

HTML2PDF = pisaParser


def XHTML2PDF(*a, **kw):
    kw["xhtml"] = True
    return HTML2PDF(*a, **kw)


XML2PDF = XHTML2PDF<|MERGE_RESOLUTION|>--- conflicted
+++ resolved
@@ -30,20 +30,7 @@
 import html5lib
 import logging
 import re
-<<<<<<< HEAD
 import six
-=======
-
-import sys
-#support python 3
-#import types
-if sys.version[0] == '2':
-    StringTypes = (str,unicode)
-    TextType = unicode
-else:
-    TextType = str
-    StringTypes = (str,)
->>>>>>> fee017f7
 
 import xhtml2pdf.w3c.cssDOMElementInterface as cssDOMElementInterface
 import xml.dom.minidom
@@ -683,20 +670,11 @@
     else:
         parser = html5lib.HTMLParser(tree=treebuilders.getTreeBuilder("dom"))
 
-<<<<<<< HEAD
     if isinstance(src, six.text_type):
         # If an encoding was provided, do not change it.
         if not encoding:
             encoding = "utf-8"
         src = src.encode(encoding)
-=======
-    if type(src) in StringTypes:
-        if type(src) is TextType:
-            # If an encoding was provided, do not change it.
-            if not encoding:
-                encoding = "utf-8"
-            src = src.encode(encoding)
->>>>>>> fee017f7
         src = pisaTempFile(src, capacity=context.capacity)
 
     # Test for the restrictions of html5lib
