# -*- coding: utf-8 -*-
from __future__ import print_function, unicode_literals
from reportlab.graphics.barcode import createBarcodeDrawing
from reportlab.lib.pagesizes import A4
from reportlab.lib.units import inch, mm
from reportlab.platypus.doctemplate import NextPageTemplate, FrameBreak
from reportlab.platypus.flowables import Spacer, HRFlowable, PageBreak, Flowable
from reportlab.platypus.frames import Frame
from reportlab.platypus.paraparser import tt2ps, ABag
from xhtml2pdf import xhtml2pdf_reportlab
from xhtml2pdf.util import getColor, getSize, getAlign, dpi96, TextType
from xhtml2pdf.xhtml2pdf_reportlab import PmlImage, PmlPageTemplate
import copy
import logging
import re
import warnings
import six
import string

# Copyright 2010 Dirk Holtwick, holtwick.it
#
# Licensed under the Apache License, Version 2.0 (the "License");
# you may not use this file except in compliance with the License.
# You may obtain a copy of the License at
#
#     http://www.apache.org/licenses/LICENSE-2.0
#
# Unless required by applicable law or agreed to in writing, software
# distributed under the License is distributed on an "AS IS" BASIS,
# WITHOUT WARRANTIES OR CONDITIONS OF ANY KIND, either express or implied.
# See the License for the specific language governing permissions and
# limitations under the License.

log = logging.getLogger("xhtml2pdf")


def deprecation(message):
    warnings.warn("<" + message + "> is deprecated!", DeprecationWarning, stacklevel=2)


class pisaTag:
    """
    The default class for a tag definition
    """

    def __init__(self, node, attr):
        self.node = node
        self.tag = node.tagName
        self.attr = attr

    def start(self, c):
        pass

    def end(self, c):
        pass


class pisaTagBODY(pisaTag):
    """
    We can also asume that there is a BODY tag because html5lib
    adds it for us. Here we take the base font size for later calculations
    in the FONT tag.
    """

    def start(self, c):
        c.baseFontSize = c.frag.fontSize
        # print("base font size", c.baseFontSize)


class pisaTagTITLE(pisaTag):
    def end(self, c):
        c.meta["title"] = c.text
        c.clearFrag()


class pisaTagSTYLE(pisaTag):
    def start(self, c):
        c.addPara()


    def end(self, c):
        c.clearFrag()


class pisaTagMETA(pisaTag):
    def start(self, c):
        name = self.attr.name.lower()
        if name in ("author", "subject", "keywords"):
            c.meta[name] = self.attr.content


class pisaTagSUP(pisaTag):
    def start(self, c):
        c.frag.super = 1


class pisaTagSUB(pisaTag):
    def start(self, c):
        c.frag.sub = 1


class pisaTagA(pisaTag):
    rxLink = re.compile("^(#|[a-z]+\:).*")


    def start(self, c):
        attr = self.attr
        # XXX Also support attr.id ?
        if attr.name:
            # Important! Make sure that cbDefn is not inherited by other
            # fragments because of a bug in Reportlab!
            afrag = c.frag.clone()
            # These 3 lines are needed to fix an error with non internal fonts
            afrag.fontName = "Helvetica"
            afrag.bold = 0
            afrag.italic = 0
            afrag.cbDefn = ABag(
                kind="anchor",
                name=attr.name,
                label="anchor")
            c.fragAnchor.append(afrag)
            c.anchorName.append(attr.name)
        if attr.href and self.rxLink.match(attr.href):
            c.frag.link = attr.href

    def end(self, c):
        pass


class pisaTagFONT(pisaTag):
    # Source: http://www.w3.org/TR/CSS21/fonts.html#propdef-font-size

    def start(self, c):
        if self.attr["color"] is not None:
            c.frag.textColor = getColor(self.attr["color"])
        if self.attr["face"] is not None:
            c.frag.fontName = c.getFontName(self.attr["face"])
        if self.attr["size"] is not None:
            size = getSize(self.attr["size"], c.frag.fontSize, c.baseFontSize)
            c.frag.fontSize = max(size, 1.0)

    def end(self, c):
        pass


class pisaTagP(pisaTag):
    def start(self, c):
        # save the type of tag; it's used in PmlBaseDoc.afterFlowable()
        # to check if we need to add an outline-entry
        # c.frag.tag = self.tag
        if self.attr.align is not None:
            c.frag.alignment = getAlign(self.attr.align)


class pisaTagDIV(pisaTagP):
    pass


class pisaTagH1(pisaTagP):
    pass


class pisaTagH2(pisaTagP):
    pass


class pisaTagH3(pisaTagP):
    pass


class pisaTagH4(pisaTagP):
    pass


class pisaTagH5(pisaTagP):
    pass


class pisaTagH6(pisaTagP):
    pass


def listDecimal(c):
    c.listCounter += 1
<<<<<<< HEAD
    return six.text_type("%d." % c.listCounter)


roman_numeral_map = (
    (1000, 'M'),
    (900, 'CM'),
    (500, 'D'),
    (400, 'CD'),
    (100, 'C'),
    (90, 'XC'),
    (50, 'L'),
    (40, 'XL'),
    (10, 'X'),
    (9, 'IX'),
    (5, 'V'),
    (4, 'IV'),
    (1, 'I'),
)
=======
    return TextType("%d." % c.listCounter)


roman_numeral_map = tuple(zip(
    (1000, 900, 500, 400, 100, 90, 50, 40, 10, 9, 5, 4, 1),
    ('M', 'CM', 'D', 'CD', 'C', 'XC', 'L', 'XL', 'X', 'IX', 'V', 'IV', 'I')
))
>>>>>>> fee017f7


def int_to_roman(i):
    result = []
    for integer, numeral in roman_numeral_map:
        count = int(i / integer)
        result.append(numeral * count)
        i -= integer * count
    return ''.join(result)


def listUpperRoman(c):
    c.listCounter += 1
    roman = int_to_roman(c.listCounter)
<<<<<<< HEAD
    return six.text_type("%s." % roman)
=======
    return TextType("%s." % roman)
>>>>>>> fee017f7


def listLowerRoman(c):
    return listUpperRoman(c).lower()


def listUpperAlpha(c):
    c.listCounter += 1
    index = c.listCounter - 1
    try:
        alpha = string.ascii_uppercase[index]
    except IndexError:
        # needs to start over and double the character
        # this will probably fail for anything past the 2nd time
        alpha = string.ascii_uppercase[index - 26]
        alpha *= 2
<<<<<<< HEAD
    return six.text_type("%s." % alpha)
=======
    return TextType("%s." % alpha)
>>>>>>> fee017f7


def listLowerAlpha(c):
    return listUpperAlpha(c).lower()


_bullet = u"\u2022"
_list_style_type = {
    "none": u"",
    "disc": _bullet,
    "circle": _bullet,  # XXX PDF has no equivalent
    "square": _bullet,  # XXX PDF has no equivalent
    "decimal": listDecimal,
    "decimal-leading-zero": listDecimal,
    "lower-roman": listLowerRoman,
    "upper-roman": listUpperRoman,
    "hebrew": listDecimal,
    "georgian": listDecimal,
    "armenian": listDecimal,
    "cjk-ideographic": listDecimal,
    "hiragana": listDecimal,
    "katakana": listDecimal,
    "hiragana-iroha": listDecimal,
    "katakana-iroha": listDecimal,
    "lower-latin": listDecimal,
    "lower-alpha": listLowerAlpha,
    "upper-latin": listDecimal,
    "upper-alpha": listUpperAlpha,
    "lower-greek": listDecimal,
}


class pisaTagUL(pisaTagP):
    def start(self, c):
        self.counter, c.listCounter = c.listCounter, 0

    def end(self, c):
        c.addPara()
        # XXX Simulate margin for the moment
        c.addStory(Spacer(width=1, height=c.fragBlock.spaceAfter))
        c.listCounter = self.counter


class pisaTagOL(pisaTagUL):
    pass


class pisaTagLI(pisaTag):
    def start(self, c):
        lst = _list_style_type.get(c.frag.listStyleType or "disc", _bullet)
        frag = copy.copy(c.frag)

        self.offset = 0
        if frag.listStyleImage is not None:
            frag.text = u""
            f = frag.listStyleImage
            if f and (not f.notFound()):
                img = PmlImage(
                    f.getData(),
                    width=None,
                    height=None)
                img.drawHeight *= dpi96
                img.drawWidth *= dpi96
                img.pisaZoom = frag.zoom
                img.drawWidth *= img.pisaZoom
                img.drawHeight *= img.pisaZoom
                frag.image = img
                self.offset = max(0, img.drawHeight - c.frag.fontSize)
        else:
            if type(lst) == type(u""):
                frag.text = lst
            else:
                # XXX This should be the recent font, but it throws errors in Reportlab!
                frag.text = lst(c)

        # XXX This should usually be done in the context!!!
        frag.fontName = frag.bulletFontName = tt2ps(frag.fontName, frag.bold, frag.italic)
        c.frag.bulletText = [frag]

    def end(self, c):
        c.fragBlock.spaceBefore += self.offset


class pisaTagBR(pisaTag):
    def start(self, c):
        c.frag.lineBreak = 1
        c.addFrag()
        c.fragStrip = True
        del c.frag.lineBreak
        c.force = True


class pisaTagIMG(pisaTag):
    def start(self, c):
        attr = self.attr
        if attr.src and (not attr.src.notFound()):

            try:
                align = attr.align or c.frag.vAlign or "baseline"
                width = c.frag.width
                height = c.frag.height

                if attr.width:
                    width = attr.width * dpi96
                if attr.height:
                    height = attr.height * dpi96

                img = PmlImage(
                    attr.src.getData(),
                    width=None,
                    height=None)

                img.pisaZoom = c.frag.zoom

                img.drawHeight *= dpi96
                img.drawWidth *= dpi96

                if (width is None) and (height is not None):
                    factor = getSize(height, default=img.drawHeight) / img.drawHeight
                    img.drawWidth *= factor
                    img.drawHeight = getSize(height, default=img.drawHeight)
                elif (height is None) and (width is not None):
                    factor = getSize(width, default=img.drawWidth) / img.drawWidth
                    img.drawHeight *= factor
                    img.drawWidth = getSize(width, default=img.drawWidth)
                elif (width is not None) and (height is not None):
                    img.drawWidth = getSize(width, default=img.drawWidth)
                    img.drawHeight = getSize(height, default=img.drawHeight)

                img.drawWidth *= img.pisaZoom
                img.drawHeight *= img.pisaZoom

                img.spaceBefore = c.frag.spaceBefore
                img.spaceAfter = c.frag.spaceAfter

                # print "image", id(img), img.drawWidth, img.drawHeight

                '''
                TODO:

                - Apply styles
                - vspace etc.
                - Borders
                - Test inside tables
                '''

                c.force = True
                if align in ["left", "right"]:

                    c.image = img
                    c.imageData = dict(
                        align=align
                    )

                else:

                    # Important! Make sure that cbDefn is not inherited by other
                    # fragments because of a bug in Reportlab!
                    # afrag = c.frag.clone()

                    valign = align
                    if valign in ["texttop"]:
                        valign = "top"
                    elif valign in ["absmiddle"]:
                        valign = "middle"
                    elif valign in ["absbottom", "baseline"]:
                        valign = "bottom"

                    afrag = c.frag.clone()
                    afrag.text = ""
                    afrag.fontName = "Helvetica" # Fix for a nasty bug!!!
                    afrag.cbDefn = ABag(
                        kind="img",
                        image=img, # .getImage(), # XXX Inline?
                        valign=valign,
                        fontName="Helvetica",
                        fontSize=img.drawHeight,
                        width=img.drawWidth,
                        height=img.drawHeight)

                    c.fragList.append(afrag)
                    c.fontSize = img.drawHeight

            except Exception:  # TODO: Kill catch-all
                log.warn(c.warning("Error in handling image"), exc_info=1)
        else:
            log.warn(c.warning("Need a valid file name!"))


class pisaTagHR(pisaTag):
    def start(self, c):
        c.addPara()
        c.addStory(HRFlowable(
            color=self.attr.color,
            thickness=self.attr.size,
            width=self.attr.get('width', "100%") or "100%",
            spaceBefore=c.frag.spaceBefore,
            spaceAfter=c.frag.spaceAfter
        ))

# --- Forms


if 0:

    class pisaTagINPUT(pisaTag):

        def _render(self, c, attr):
            width = 10
            height = 10
            if attr.type == "text":
                width = 100
                height = 12
            c.addStory(xhtml2pdf_reportlab.PmlInput(attr.name,
                                                    type=attr.type,
                                                    default=attr.value,
                                                    width=width,
                                                    height=height,
            ))

        def end(self, c):
            c.addPara()
            attr = self.attr
            if attr.name:
                self._render(c, attr)
            c.addPara()

    class pisaTagTEXTAREA(pisaTagINPUT):

        def _render(self, c, attr):
            c.addStory(xhtml2pdf_reportlab.PmlInput(attr.name,
                                                    default="",
                                                    width=100,
                                                    height=100))

    class pisaTagSELECT(pisaTagINPUT):

        def start(self, c):
            c.select_options = ["One", "Two", "Three"]

        def _render(self, c, attr):
            c.addStory(xhtml2pdf_reportlab.PmlInput(attr.name,
                                                    type="select",
                                                    default=c.select_options[0],
                                                    options=c.select_options,
                                                    width=100,
                                                    height=40))
            c.select_options = None

    class pisaTagOPTION(pisaTag):

        pass


class pisaTagPDFNEXTPAGE(pisaTag):
    """
    <pdf:nextpage name="" />
    """

    def start(self, c):
        # deprecation("pdf:nextpage")
        c.addPara()
        if self.attr.name:
            c.addStory(NextPageTemplate(self.attr.name))
        c.addStory(PageBreak())


class pisaTagPDFNEXTTEMPLATE(pisaTag):
    """
    <pdf:nexttemplate name="" />
    """

    def start(self, c):
        # deprecation("pdf:frame")
        c.addStory(NextPageTemplate(self.attr["name"]))


class pisaTagPDFNEXTFRAME(pisaTag):
    """
    <pdf:nextframe name="" />
    """

    def start(self, c):
        c.addPara()
        c.addStory(FrameBreak())


class pisaTagPDFSPACER(pisaTag):
    """
    <pdf:spacer height="" />
    """

    def start(self, c):
        c.addPara()
        c.addStory(Spacer(1, self.attr.height))


class pisaTagPDFPAGENUMBER(pisaTag):
    """
    <pdf:pagenumber example="" />
    """

    def start(self, c):
        c.frag.pageNumber = True
        c.addFrag(self.attr.example)
        c.frag.pageNumber = False


class pisaTagPDFPAGECOUNT(pisaTag):
    """
    <pdf:pagecount />
    """

    def start(self, c):
        c.frag.pageCount = True
        c.addFrag()
        c.frag.pageCount = False

    def end(self, c):
        c.addPageCount()


class pisaTagPDFTOC(pisaTag):
    """
    <pdf:toc />
    """

    def end(self, c):
        c.multiBuild = True
        c.addTOC()


class pisaTagPDFFRAME(pisaTag):
    """
    <pdf:frame name="" static box="" />
    """

    def start(self, c):
        deprecation("pdf:frame")
        attrs = self.attr

        name = attrs["name"]
        if name is None:
            name = "frame%d" % c.UID()

        x, y, w, h = attrs.box
        self.frame = Frame(
            x, y, w, h,
            id=name,
            leftPadding=0,
            rightPadding=0,
            bottomPadding=0,
            topPadding=0,
            showBoundary=attrs.border)

        self.static = False
        if self.attr.static:
            self.static = True
            c.addPara()
            self.story = c.swapStory()
        else:
            c.frameList.append(self.frame)

    def end(self, c):
        if self.static:
            c.addPara()
            self.frame.pisaStaticStory = c.story
            c.frameStaticList.append(self.frame)
            c.swapStory(self.story)


class pisaTagPDFTEMPLATE(pisaTag):
    """
    <pdf:template name="" static box="" >
        <pdf:frame...>
    </pdf:template>
    """

    def start(self, c):
        deprecation("pdf:template")
        attrs = self.attr
        #print attrs
        name = attrs["name"]
        c.frameList = []
        c.frameStaticList = []
        if name in c.templateList:
            log.warn(c.warning("template '%s' has already been defined", name))

    def end(self, c):
        attrs = self.attr
        name = attrs["name"]
        if len(c.frameList) <= 0:
            log.warn(c.warning("missing frame definitions for template"))

        pt = PmlPageTemplate(
            id=name,
            frames=c.frameList,
            pagesize=A4,
        )
        pt.pisaStaticList = c.frameStaticList
        pt.pisaBackgroundList = c.pisaBackgroundList
        pt.pisaBackground = self.attr.background

        c.templateList[name] = pt
        c.template = None
        c.frameList = []
        c.frameStaticList = []


class pisaTagPDFFONT(pisaTag):
    """
    <pdf:fontembed name="" src="" />
    """

    def start(self, c):
        deprecation("pdf:font")
        c.loadFont(self.attr.name, self.attr.src, self.attr.encoding)


class pisaTagPDFBARCODE(pisaTag):
    _codeName = {
        "I2OF5": "I2of5",
        "ITF": "I2of5",
        "CODE39": "Standard39",
        "EXTENDEDCODE39": "Extended39",
        "CODE93": "Standard93",
        "EXTENDEDCODE93": "Extended93",
        "MSI": "MSI",
        "CODABAR": "Codabar",
        "NW7": "Codabar",
        "CODE11": "Code11",
        "FIM": "FIM",
        "POSTNET": "POSTNET",
        "USPS4S": "USPS_4State",
        "CODE128": "Code128",
        "EAN13": "EAN13",
        "EAN8": "EAN8",
        "QR": "QR",
    }

    class _barcodeWrapper(Flowable):
        """
        Wrapper for barcode widget
        """
        def __init__(self, codeName="Code128", value="", **kw):
            self.vertical = kw.get('vertical', 0)
            self.widget = createBarcodeDrawing(codeName, value=value, **kw)

        def draw(self, canvas, xoffset=0, **kw):
            # NOTE: 'canvas' is mutable, so canvas.restoreState() is a MUST.
            canvas.saveState()
            # NOTE: checking vertical value to rotate the barcode
            if self.vertical:
                width, height = self.wrap(0, 0)
                # Note: moving our canvas to the new origin
                canvas.translate(height, -width)
                canvas.rotate(90)
            else:
                canvas.translate(xoffset, 0)
            self.widget.canv = canvas
            self.widget.draw()
            canvas.restoreState()

        def wrap(self, aW, aH):
            return self.widget.wrap(aW, aH)

    def start(self, c):
        attr = self.attr
        codeName = attr.type or "Code128"
        codeName = pisaTagPDFBARCODE._codeName[codeName.upper().replace("-", "")]
        humanReadable = int(attr.humanreadable)
        vertical = int(attr.vertical)
        checksum = int(attr.checksum)
        barWidth = attr.barwidth or 0.01 * inch
        barHeight = attr.barheight or 0.5 * inch
        fontName = c.getFontName("OCRB10,OCR-B,OCR B,OCRB")  # or "Helvetica"
        fontSize = attr.fontsize or 2.75 * mm

        # Assure minimal size.
        if codeName in ("EAN13", "EAN8"):
            barWidth = max(barWidth, 0.264 * mm)
            fontSize = max(fontSize, 2.75 * mm)
        else:  # Code39 etc.
            barWidth = max(barWidth, 0.0075 * inch)

        barcode = pisaTagPDFBARCODE._barcodeWrapper(
            codeName=codeName,
            value=attr.value,
            barWidth=barWidth,
            barHeight=barHeight,
            humanReadable=humanReadable,
            vertical=vertical,
            checksum=checksum,
            fontName=fontName,
            fontSize=fontSize,
        )

        width, height = barcode.wrap(c.frag.width, c.frag.height)
        c.force = True

        valign = attr.align or c.frag.vAlign or "baseline"
        if valign in ["texttop"]:
            valign = "top"
        elif valign in ["absmiddle"]:
            valign = "middle"
        elif valign in ["absbottom", "baseline"]:
            valign = "bottom"

        afrag = c.frag.clone()
        afrag.text = ""
        afrag.fontName = fontName
        afrag.cbDefn = ABag(
            kind="barcode",
            barcode=barcode,
            width=width,
            height=height,
            valign=valign,
        )
        c.fragList.append(afrag)<|MERGE_RESOLUTION|>--- conflicted
+++ resolved
@@ -182,7 +182,6 @@
 
 def listDecimal(c):
     c.listCounter += 1
-<<<<<<< HEAD
     return six.text_type("%d." % c.listCounter)
 
 
@@ -201,15 +200,6 @@
     (4, 'IV'),
     (1, 'I'),
 )
-=======
-    return TextType("%d." % c.listCounter)
-
-
-roman_numeral_map = tuple(zip(
-    (1000, 900, 500, 400, 100, 90, 50, 40, 10, 9, 5, 4, 1),
-    ('M', 'CM', 'D', 'CD', 'C', 'XC', 'L', 'XL', 'X', 'IX', 'V', 'IV', 'I')
-))
->>>>>>> fee017f7
 
 
 def int_to_roman(i):
@@ -224,11 +214,7 @@
 def listUpperRoman(c):
     c.listCounter += 1
     roman = int_to_roman(c.listCounter)
-<<<<<<< HEAD
     return six.text_type("%s." % roman)
-=======
-    return TextType("%s." % roman)
->>>>>>> fee017f7
 
 
 def listLowerRoman(c):
@@ -245,11 +231,7 @@
         # this will probably fail for anything past the 2nd time
         alpha = string.ascii_uppercase[index - 26]
         alpha *= 2
-<<<<<<< HEAD
     return six.text_type("%s." % alpha)
-=======
-    return TextType("%s." % alpha)
->>>>>>> fee017f7
 
 
 def listLowerAlpha(c):
