--- conflicted
+++ resolved
@@ -426,201 +426,6 @@
 
 _rx_datauri = re.compile(
     "^data:(?P<mime>[a-z]+/[a-z]+);base64,(?P<data>.*)$", re.M | re.DOTALL)
-
-
-<<<<<<< HEAD
-class pisaFileObject:
-
-    """
-    XXX
-    """
-
-    def __init__(self, uri, basepath=None):
-
-        self.basepath = basepath
-        self.mimetype = None
-        self.file_content = None
-        self.data = None
-        self.uri = None
-        self.local = None
-        self.tmp_file = None
-        uri = uri or str()
-        if not isinstance(uri, str):
-            uri = uri.decode("utf-8")
-        log.debug("FileObject %r, Basepath: %r", uri, basepath)
-
-        # Data URI
-        if uri.startswith("data:"):
-            m = _rx_datauri.match(uri)
-            self.mimetype = m.group("mime")
-
-            b64 = urllib_unquote(m.group("data"))
-
-            # The data may be incorrectly unescaped... repairs needed
-            b64 = b64.strip("b'").strip("'").encode()
-            b64 = re.sub(b"\\n", b'', b64)
-            b64 = re.sub(b'[^A-Za-z0-9\\+\\/]+', b'', b64)
-
-
-
-            # Add padding as needed, to make length into a multiple of 4
-            #
-            b64 += b"=" * ((4 - len(b64) % 4) % 4)
-
-            self.data = base64.b64decode(b64)
-
-        else:
-            # Check if we have an external scheme
-            if basepath and not urlparse.urlparse(uri).scheme:
-                urlParts = urlparse.urlparse(basepath)
-            else:
-                urlParts = urlparse.urlparse(uri)
-
-            log.debug("URLParts: {}".format((urlParts, urlParts.scheme)))
-
-            if urlParts.scheme == 'file':
-                if basepath and uri.startswith('/'):
-                    uri = urlparse.urljoin(basepath, uri[1:])
-                urlResponse = urllib2.urlopen(uri)
-                self.mimetype = urlResponse.info().get(
-                    "Content-Type", '').split(";")[0]
-                self.uri = urlResponse.geturl()
-                self.file_content = urlResponse.read()
-
-            # Drive letters have len==1 but we are looking
-            # for things like http:
-            elif urlParts.scheme in ('http', 'https'):
-
-                log.debug("Sending request for {} with httplib".format(uri))
-
-                # External data
-                #if basepath:
-                #    uri = urlparse.urljoin(basepath, uri)
-
-                #log.debug("Uri parsed: {}".format(uri))
-
-                #path = urlparse.urlsplit(url)[2]
-                #mimetype = getMimeType(path)
-
-                # Using HTTPLIB
-                url_splitted = urlparse.urlsplit(uri)
-                server = url_splitted[1]
-                path = url_splitted[2]
-                path += "?" + url_splitted[3] if url_splitted[3] else ""
-                if uri.startswith("https://"):
-                    conn = httplib.HTTPSConnection(server,  **httpConfig)
-                else:
-                    conn = httplib.HTTPConnection(server)
-
-                conn.request("GET", path)
-                r1 = conn.getresponse()
-                # log.debug("HTTP %r %r %r %r", server, path, uri, r1)
-                print(r1.status, r1.reason)
-                if (r1.status, r1.reason) == (200, "OK"):
-                    self.mimetype = r1.getheader(
-                        "Content-Type", '').split(";")[0]
-                    self.uri = uri
-                    log.debug("here")
-                    if r1.getheader("content-encoding") == "gzip":
-                        import gzip
-
-                        self.file_content = gzip.GzipFile(
-                            mode="rb", fileobj=BytesIO(r1.read()))
-                    else:
-                        self.file_content = pisaTempFile(r1.read())
-                else:
-                    log.debug(
-                        "Received non-200 status: {}".format((r1.status, r1.reason)))
-                    try:
-                        urlResponse = urllib2.urlopen(uri)
-                    except urllib2.HTTPError as e:
-                        log.error("Could not process uri: {}".format(e))
-                        return
-                    self.mimetype = urlResponse.info().get(
-                        "Content-Type", '').split(";")[0]
-                    self.uri = urlResponse.geturl()
-                    self.file_content = urlResponse.read()
-                conn.close()
-
-            else:
-
-                log.debug("Unrecognized scheme, assuming local file path")
-
-                # Local data
-                if basepath:
-                    if sys.platform == 'win32' and os.path.isfile(basepath):
-                        basepath = os.path.dirname(basepath)
-                    uri = os.path.normpath(os.path.join(basepath, uri))
-
-                if os.path.isfile(uri):
-                    self.uri = uri
-                    self.local = uri
-
-                    self.setMimeTypeByName(uri)
-                    if self.mimetype and self.mimetype.startswith('text'):
-                        with open(uri, "r") as file_handler:
-                            # removed bytes... lets hope it goes ok :/
-                            self.file_content = file_handler.read()
-                    else:
-                        with open(uri, "rb") as file_handler:
-                            # removed bytes... lets hope it goes ok :/
-                            self.file_content = file_handler.read()
-
-    def getFileContent(self):
-        if self.file_content is not None:
-            return self.file_content
-        if self.data is not None:
-            return self.data
-        return None
-
-    def getNamedFile(self):
-        if self.notFound():
-            return None
-        if self.local:
-            return str(self.local)
-        if not self.tmp_file:
-            self.tmp_file = tempfile.NamedTemporaryFile()
-            if self.file_content:
-                with io.StringIO(self.file_content) as file_handler:
-                    shutil.copyfileobj(file_handler, self.tmp_file)
-            else:
-                self.tmp_file.write(self.getData())
-            self.tmp_file.flush()
-        return self.tmp_file.name
-
-    def getData(self):
-        if self.data is not None:
-            return self.data
-        if self.file_content is not None:
-            # try:
-            #     self.data = self.file_content
-            # except:
-            #     if self.mimetype and self.mimetype.startswith('text'):
-            #         self.file = open(self.file.name, "rb") #removed bytes... lets hope it goes ok :/
-            #         self.data = self.file.read().decode('utf-8')
-            #     else:
-            #         raise
-            return self.file_content
-        return None
-
-    def notFound(self):
-        return (self.file_content is None) and (self.data is None)
-
-    def setMimeTypeByName(self, name):
-        " Guess the mime type "
-        mimetype = mimetypes.guess_type(name)[0]
-        if mimetype is not None:
-            self.mimetype = mimetypes.guess_type(name)[0].split(";")[0]
-
-
-def getFile(*a, **kw):
-    file = pisaFileObject(*a, **kw)
-    if file.notFound():
-        return None
-    return file
-=======
->>>>>>> fb1b16ab
-
 
 COLOR_BY_NAME = {
     'activeborder': Color(212, 208, 200),
