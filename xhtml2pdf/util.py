# -*- coding: utf-8 -*-
from reportlab.lib.colors import Color, toColor
from reportlab.lib.enums import TA_LEFT, TA_CENTER, TA_RIGHT, TA_JUSTIFY
from reportlab.lib.units import inch, cm
import base64
try:
    import httplib
except ImportError:
    import http.client as httplib
import logging
import mimetypes
import os.path
import re
import reportlab
import shutil
import six
import string
import sys
import tempfile

try:
    import urllib.request as urllib2
except ImportError:
    import urllib2

try:
    import urllib.parse as urlparse
except ImportError:
    import urlparse

# Copyright 2010 Dirk Holtwick, holtwick.it
#
# Licensed under the Apache License, Version 2.0 (the "License");
# you may not use this file except in compliance with the License.
# You may obtain a copy of the License at
#
#     http://www.apache.org/licenses/LICENSE-2.0
#
# Unless required by applicable law or agreed to in writing, software
# distributed under the License is distributed on an "AS IS" BASIS,
# WITHOUT WARRANTIES OR CONDITIONS OF ANY KIND, either express or implied.
# See the License for the specific language governing permissions and
# limitations under the License.

rgb_re = re.compile("^.*?rgb[a]?[(]([0-9]+).*?([0-9]+).*?([0-9]+)(?:.*?(?:[01]\.(?:[0-9]+)))?[)].*?[ ]*$")

_reportlab_version = tuple(map(int, reportlab.Version.split('.')))
if _reportlab_version < (2, 1):
    raise ImportError("Reportlab Version 2.1+ is needed!")

log = logging.getLogger("xhtml2pdf")

try:
    import PyPDF2
except ImportError:
    PyPDF2 = None

try:
    from reportlab.graphics import renderPM
except ImportError:
    renderPM = None

try:
    from reportlab.graphics import renderSVG
except ImportError:
    renderSVG = None

#=========================================================================
# Memoize decorator
#=========================================================================
class memoized(object):

    """
    A kwargs-aware memoizer, better than the one in python :)

    Don't pass in too large kwargs, since this turns them into a tuple of
    tuples. Also, avoid mutable types (as usual for memoizers)

    What this does is to create a dictionnary of {(*parameters):return value},
    and uses it as a cache for subsequent calls to the same method.
    It is especially useful for functions that don't rely on external variables
    and that are called often. It's a perfect match for our getSize etc...
    """

    def __init__(self, func):
        self.cache = {}
        self.func = func
        self.__doc__ = self.func.__doc__  # To avoid great confusion
        self.__name__ = self.func.__name__  # This also avoids great confusion

    def __call__(self, *args, **kwargs):
        # Make sure the following line is not actually slower than what you're
        # trying to memoize
        args_plus = tuple(six.iteritems(kwargs))
        key = (args, args_plus)
        try:
            if key not in self.cache:
                res = self.func(*args, **kwargs)
                self.cache[key] = res
            return self.cache[key]
        except TypeError:
            # happens if any of the parameters is a list
            return self.func(*args, **kwargs)


def ErrorMsg():
    """
    Helper to get a nice traceback as string
    """
    import traceback

    type = value = tb = limit = None
    type, value, tb = sys.exc_info()
    list = traceback.format_tb(tb, limit) + \
        traceback.format_exception_only(type, value)
    return "Traceback (innermost last):\n" + "%-20s %s" % (
        string.join(list[: - 1], ""),
        list[- 1])


def toList(value):
    if type(value) not in (list, tuple):
        return [value]
    return list(value)


@memoized
def getColor(value, default=None):
    """
    Convert to color value.
    This returns a Color object instance from a text bit.
    """

    if isinstance(value, Color):
        return value
    value = str(value).strip().lower()
    if value == "transparent" or value == "none":
        return default
    if value in COLOR_BY_NAME:
        return COLOR_BY_NAME[value]
    if value.startswith("#") and len(value) == 4:
        value = "#" + value[1] + value[1] + \
            value[2] + value[2] + value[3] + value[3]
    elif rgb_re.search(value):
        # e.g., value = "<css function: rgb(153, 51, 153)>", go figure:
        r, g, b = [int(x) for x in rgb_re.search(value).groups()]
        value = "#%02x%02x%02x" % (r, g, b)
    else:
        # Shrug
        pass

    return toColor(value, default)  # Calling the reportlab function


def getBorderStyle(value, default=None):
    if value and (str(value).lower() not in ("none", "hidden")):
        return value
    return default


mm = cm / 10.0
dpi96 = (1.0 / 96.0 * inch)

_absoluteSizeTable = {
    "1": 50.0 / 100.0,
    "xx-small": 50.0 / 100.0,
    "x-small": 50.0 / 100.0,
    "2": 75.0 / 100.0,
    "small": 75.0 / 100.0,
    "3": 100.0 / 100.0,
    "medium": 100.0 / 100.0,
    "4": 125.0 / 100.0,
    "large": 125.0 / 100.0,
    "5": 150.0 / 100.0,
    "x-large": 150.0 / 100.0,
    "6": 175.0 / 100.0,
    "xx-large": 175.0 / 100.0,
    "7": 200.0 / 100.0,
    "xxx-large": 200.0 / 100.0,
}

_relativeSizeTable = {
    "larger": 1.25,
    "smaller": 0.75,
    "+4": 200.0 / 100.0,
    "+3": 175.0 / 100.0,
    "+2": 150.0 / 100.0,
    "+1": 125.0 / 100.0,
    "-1": 75.0 / 100.0,
    "-2": 50.0 / 100.0,
    "-3": 25.0 / 100.0,
}

MIN_FONT_SIZE = 1.0


@memoized
def getSize(value, relative=0, base=None, default=0.0):
    """
    Converts strings to standard sizes.
    That is the function taking a string of CSS size ('12pt', '1cm' and so on)
    and converts it into a float in a standard unit (in our case, points).

    >>> getSize('12pt')
    12.0
    >>> getSize('1cm')
    28.346456692913385
    """
    try:
        original = value
        if value is None:
            return relative
        elif type(value) is float:
            return value
        elif isinstance(value, int):
            return float(value)
        elif type(value) in (tuple, list):
            value = "".join(value)
        value = str(value).strip().lower().replace(",", ".")
        if value[-2:] == 'cm':
            return float(value[:-2].strip()) * cm
        elif value[-2:] == 'mm':
            return float(value[:-2].strip()) * mm  # 1mm = 0.1cm
        elif value[-2:] == 'in':
            return float(value[:-2].strip()) * inch  # 1pt == 1/72inch
        elif value[-2:] == 'inch':
            return float(value[:-4].strip()) * inch  # 1pt == 1/72inch
        elif value[-2:] == 'pt':
            return float(value[:-2].strip())
        elif value[-2:] == 'pc':
            return float(value[:-2].strip()) * 12.0  # 1pc == 12pt
        elif value[-2:] == 'px':
            # XXX W3C says, use 96pdi
            # http://www.w3.org/TR/CSS21/syndata.html#length-units
            return float(value[:-2].strip()) * dpi96
        elif value[-1:] == 'i':  # 1pt == 1/72inch
            return float(value[:-1].strip()) * inch
        elif value in ("none", "0", "auto"):
            return 0.0
        elif relative:
            if value[-2:] == 'em':  # XXX
                # 1em = 1 * fontSize
                return float(value[:-2].strip()) * relative
            elif value[-2:] == 'ex':  # XXX
                # 1ex = 1/2 fontSize
                return float(value[:-2].strip()) * (relative / 2.0)
            elif value[-1:] == '%':
                # 1% = (fontSize * 1) / 100
                return (relative * float(value[:-1].strip())) / 100.0
            elif value in ("normal", "inherit"):
                return relative
            elif value in _relativeSizeTable:
                if base:
                    return max(MIN_FONT_SIZE, base * _relativeSizeTable[value])
                return max(MIN_FONT_SIZE, relative * _relativeSizeTable[value])
            elif value in _absoluteSizeTable:
                if base:
                    return max(MIN_FONT_SIZE, base * _absoluteSizeTable[value])
                return max(MIN_FONT_SIZE, relative * _absoluteSizeTable[value])
            else:
                return max(MIN_FONT_SIZE, relative * float(value))
        try:
            value = float(value)
        except ValueError:
            log.warn("getSize: Not a float %r", value)
            return default  # value = 0
        return max(0, value)
    except Exception:
        log.warn("getSize %r %r", original, relative, exc_info=1)
        return default


@memoized
def getCoords(x, y, w, h, pagesize):
    """
    As a stupid programmer I like to use the upper left
    corner of the document as the 0,0 coords therefore
    we need to do some fancy calculations
    """
    #~ print pagesize
    ax, ay = pagesize
    if x < 0:
        x = ax + x
    if y < 0:
        y = ay + y
    if w is not None and h is not None:
        if w <= 0:
            w = (ax - x + w)
        if h <= 0:
            h = (ay - y + h)
        return x, (ay - y - h), w, h
    return x, (ay - y)


@memoized
def getBox(box, pagesize):
    """
    Parse sizes by corners in the form:
    <X-Left> <Y-Upper> <Width> <Height>
    The last to values with negative values are interpreted as offsets form
    the right and lower border.
    """
    box = str(box).split()
    if len(box) != 4:
        raise Exception("box not defined right way")
    x, y, w, h = [getSize(pos) for pos in box]
    return getCoords(x, y, w, h, pagesize)


def getFrameDimensions(data, page_width, page_height):
    """Calculate dimensions of a frame

    Returns left, top, width and height of the frame in points.
    """
    box = data.get("-pdf-frame-box", [])
    if len(box) == 4:
        return [getSize(x) for x in box]
    top = getSize(data.get("top", 0))
    left = getSize(data.get("left", 0))
    bottom = getSize(data.get("bottom", 0))
    right = getSize(data.get("right", 0))
    if "height" in data:
        height = getSize(data["height"])
        if "top" in data:
            top = getSize(data["top"])
            bottom = page_height - (top + height)
        elif "bottom" in data:
            bottom = getSize(data["bottom"])
            top = page_height - (bottom + height)
    if "width" in data:
        width = getSize(data["width"])
        if "left" in data:
            left = getSize(data["left"])
            right = page_width - (left + width)
        elif "right" in data:
            right = getSize(data["right"])
            left = page_width - (right + width)
    top += getSize(data.get("margin-top", 0))
    left += getSize(data.get("margin-left", 0))
    bottom += getSize(data.get("margin-bottom", 0))
    right += getSize(data.get("margin-right", 0))

    width = page_width - (left + right)
    height = page_height - (top + bottom)
    return left, top, width, height


@memoized
def getPos(position, pagesize):
    """
    Pair of coordinates
    """
    position = str(position).split()
    if len(position) != 2:
        raise Exception("position not defined right way")
    x, y = [getSize(pos) for pos in position]
    return getCoords(x, y, None, None, pagesize)


def getBool(s):
    " Is it a boolean? "
    return str(s).lower() in ("y", "yes", "1", "true")


_uid = 0


def getUID():
    " Unique ID "
    global _uid
    _uid += 1
    return str(_uid)


_alignments = {
    "left": TA_LEFT,
    "center": TA_CENTER,
    "middle": TA_CENTER,
    "right": TA_RIGHT,
    "justify": TA_JUSTIFY,
}


def getAlign(value, default=TA_LEFT):
    return _alignments.get(str(value).lower(), default)

GAE = "google.appengine" in sys.modules

if GAE:
    STRATEGIES = (
        six.BytesIO,
        six.BytesIO)
else:
    STRATEGIES = (
        six.BytesIO,
        tempfile.NamedTemporaryFile)


class pisaTempFile(object):

    """
    A temporary file implementation that uses memory unless
    either capacity is breached or fileno is requested, at which
    point a real temporary file will be created and the relevant
    details returned

    If capacity is -1 the second strategy will never be used.

    Inspired by:
    http://code.activestate.com/recipes/496744/
    """

    STRATEGIES = STRATEGIES

    CAPACITY = 10 * 1024

    def __init__(self, buffer="", capacity=CAPACITY):
        """Creates a TempFile object containing the specified buffer.
        If capacity is specified, we use a real temporary file once the
        file gets larger than that size.  Otherwise, the data is stored
        in memory.
        """

        self.capacity = capacity
        self.strategy = int(len(buffer) > self.capacity)
        try:
            self._delegate = self.STRATEGIES[self.strategy]()
        except IndexError:
            # Fallback for Google AppEnginge etc.
            self._delegate = self.STRATEGIES[0]()
        self.write(buffer)
        # we must set the file's position for preparing to read
        self.seek(0)

    def makeTempFile(self):
        """
        Switch to next startegy. If an error occured,
        stay with the first strategy
        """

        if self.strategy == 0:
            try:
                new_delegate = self.STRATEGIES[1]()
                new_delegate.write(self.getvalue())
                self._delegate = new_delegate
                self.strategy = 1
                log.warn("Created temporary file %s", self.name)
            except:
                self.capacity = - 1

    def getFileName(self):
        """
        Get a named temporary file
        """

        self.makeTempFile()
        return self.name

    def fileno(self):
        """
        Forces this buffer to use a temporary file as the underlying.
        object and returns the fileno associated with it.
        """
        self.makeTempFile()
        return self._delegate.fileno()

    def getvalue(self):
        """
        Get value of file. Work around for second strategy.
        Always returns bytes
        """

        if self.strategy == 0:
            return self._delegate.getvalue()
        self._delegate.flush()
        self._delegate.seek(0)
        value = self._delegate.read()
        if not isinstance(value, six.binary_type):
            value = value.encode('utf-8')
        return value

    def write(self, value):
        """
        If capacity != -1 and length of file > capacity it is time to switch
        """

        if self.capacity > 0 and self.strategy == 0:
            len_value = len(value)
            if len_value >= self.capacity:
                needs_new_strategy = True
            else:
                self.seek(0, 2)  # find end of file
                needs_new_strategy = \
                    (self.tell() + len_value) >= self.capacity
            if needs_new_strategy:
                self.makeTempFile()

        if not isinstance(value, six.binary_type):
            value = value.encode('utf-8')

        self._delegate.write(value)

    def __getattr__(self, name):
        try:
            return getattr(self._delegate, name)
        except AttributeError:
            # hide the delegation
            e = "object '%s' has no attribute '%s'" \
                % (self.__class__.__name__, name)
            raise AttributeError(e)


_rx_datauri = re.compile(
    "^data:(?P<mime>[a-z]+/[a-z]+);base64,(?P<data>.*)$", re.M | re.DOTALL)


class pisaFileObject:

    """
    XXX
    """

    def __init__(self, uri, basepath=None):
        self.basepath = basepath
        self.mimetype = None
        self.file = None
        self.data = None
        self.uri = None
        self.local = None
        self.tmp_file = None
        uri = uri or str()
        if type(uri) != str:
            uri = uri.decode("utf-8")
        log.debug("FileObject %r, Basepath: %r", uri, basepath)

        # Data URI
        if uri.startswith("data:"):
            m = _rx_datauri.match(uri)
            self.mimetype = m.group("mime")
            self.data = base64.b64decode(m.group("data").encode("utf-8"))

        else:
            # Check if we have an external scheme
            if basepath and not urlparse.urlparse(uri).scheme:
                urlParts = urlparse.urlparse(basepath)
            else:
                urlParts = urlparse.urlparse(uri)

            log.debug("URLParts: {}".format((urlParts, urlParts.scheme)))

            if urlParts.scheme == 'file':
                if basepath and uri.startswith('/'):
                    uri = urlparse.urljoin(basepath, uri[1:])
                urlResponse = urllib2.urlopen(uri)
                self.mimetype = urlResponse.info().get(
                    "Content-Type", '').split(";")[0]
                self.uri = urlResponse.geturl()
                self.file = urlResponse

            # Drive letters have len==1 but we are looking
            # for things like http:
            elif urlParts.scheme in ('http', 'https'):

                log.debug("Sending request for {} with httplib".format(uri))

                # External data
                if basepath:
                    uri = urlparse.urljoin(basepath, uri)

                log.debug("Uri parsed: {}".format(uri))

                #path = urlparse.urlsplit(url)[2]
                #mimetype = getMimeType(path)

                # Using HTTPLIB
                server, path = urllib2.splithost(uri[uri.find("//"):])
                if uri.startswith("https://"):
                    conn = httplib.HTTPSConnection(server)
                else:
                    conn = httplib.HTTPConnection(server)
                conn.request("GET", path)
                r1 = conn.getresponse()
                # log.debug("HTTP %r %r %r %r", server, path, uri, r1)
                if (r1.status, r1.reason) == (200, "OK"):
                    self.mimetype = r1.getheader(
                        "Content-Type", '').split(";")[0]
                    self.uri = uri
                    log.debug("here")
                    if r1.getheader("content-encoding") == "gzip":
                        import gzip

                        self.file = gzip.GzipFile(
                            mode="rb", fileobj=six.StringIO(r1.read()))
                    else:
                        self.file = r1
                else:
                    log.debug("Received non-200 status: {}".format((r1.status, r1.reason)))
                    try:
                        urlResponse = urllib2.urlopen(uri)
                    except urllib2.HTTPError as e:
                        log.error("Could not process uri: {}".format(e))
                        return
                    self.mimetype = urlResponse.info().get(
                        "Content-Type", '').split(";")[0]
                    self.uri = urlResponse.geturl()
                    self.file = urlResponse

            else:

                log.debug("Unrecognized scheme, assuming local file path")

                # Local data
                if basepath:
                    uri = os.path.normpath(os.path.join(basepath, uri))

                if os.path.isfile(uri):
                    self.uri = uri
                    self.local = uri

                    self.setMimeTypeByName(uri)
<<<<<<< HEAD
                    if self.mimetype:
                        if self.mimetype.startswith('text'):
                            self.file = open(uri, "r")  # removed bytes... lets hope it goes ok :/
                            return
                    self.file = open(uri, "rb")  # removed bytes... lets hope it goes ok :/
=======
                    if self.mimetype and self.mimetype.startswith('text'):
                        self.file = open(uri, "r") #removed bytes... lets hope it goes ok :/
                    else:
                        self.file = open(uri, "rb") #removed bytes... lets hope it goes ok :/
>>>>>>> 21665989

    def getFile(self):
        if self.file is not None:
            return self.file
        if self.data is not None:
            return pisaTempFile(self.data)
        return None

    def getNamedFile(self):
        if self.notFound():
            return None
        if self.local:
            return str(self.local)
        if not self.tmp_file:
            self.tmp_file = tempfile.NamedTemporaryFile()
            if self.file:
                shutil.copyfileobj(self.file, self.tmp_file)
            else:
                self.tmp_file.write(self.getData())
            self.tmp_file.flush()
        return self.tmp_file.name

    def getData(self):
        if self.data is not None:
            return self.data
        if self.file is not None:
            try:
                self.data = self.file.read()
            except:
                if self.mimetype and self.mimetype.startswith('text'):
                    self.file = open(self.file.name, "rb") #removed bytes... lets hope it goes ok :/
                    self.data = self.file.read().decode('utf-8')
                else:
                    raise
            return self.data
        return None

    def notFound(self):
        return (self.file is None) and (self.data is None)

    def setMimeTypeByName(self, name):
        " Guess the mime type "
        mimetype = mimetypes.guess_type(name)[0]
        if mimetype is not None:
            self.mimetype = mimetypes.guess_type(name)[0].split(";")[0]


def getFile(*a, **kw):
    file = pisaFileObject(*a, **kw)
    if file.notFound():
        return None
    return file


COLOR_BY_NAME = {
    'activeborder': Color(212, 208, 200),
    'activecaption': Color(10, 36, 106),
    'aliceblue': Color(.941176, .972549, 1),
    'antiquewhite': Color(.980392, .921569, .843137),
    'appworkspace': Color(128, 128, 128),
    'aqua': Color(0, 1, 1),
    'aquamarine': Color(.498039, 1, .831373),
    'azure': Color(.941176, 1, 1),
    'background': Color(58, 110, 165),
    'beige': Color(.960784, .960784, .862745),
    'bisque': Color(1, .894118, .768627),
    'black': Color(0, 0, 0),
    'blanchedalmond': Color(1, .921569, .803922),
    'blue': Color(0, 0, 1),
    'blueviolet': Color(.541176, .168627, .886275),
    'brown': Color(.647059, .164706, .164706),
    'burlywood': Color(.870588, .721569, .529412),
    'buttonface': Color(212, 208, 200),
    'buttonhighlight': Color(255, 255, 255),
    'buttonshadow': Color(128, 128, 128),
    'buttontext': Color(0, 0, 0),
    'cadetblue': Color(.372549, .619608, .627451),
    'captiontext': Color(255, 255, 255),
    'chartreuse': Color(.498039, 1, 0),
    'chocolate': Color(.823529, .411765, .117647),
    'coral': Color(1, .498039, .313725),
    'cornflowerblue': Color(.392157, .584314, .929412),
    'cornsilk': Color(1, .972549, .862745),
    'crimson': Color(.862745, .078431, .235294),
    'cyan': Color(0, 1, 1),
    'darkblue': Color(0, 0, .545098),
    'darkcyan': Color(0, .545098, .545098),
    'darkgoldenrod': Color(.721569, .52549, .043137),
    'darkgray': Color(.662745, .662745, .662745),
    'darkgreen': Color(0, .392157, 0),
    'darkgrey': Color(.662745, .662745, .662745),
    'darkkhaki': Color(.741176, .717647, .419608),
    'darkmagenta': Color(.545098, 0, .545098),
    'darkolivegreen': Color(.333333, .419608, .184314),
    'darkorange': Color(1, .54902, 0),
    'darkorchid': Color(.6, .196078, .8),
    'darkred': Color(.545098, 0, 0),
    'darksalmon': Color(.913725, .588235, .478431),
    'darkseagreen': Color(.560784, .737255, .560784),
    'darkslateblue': Color(.282353, .239216, .545098),
    'darkslategray': Color(.184314, .309804, .309804),
    'darkslategrey': Color(.184314, .309804, .309804),
    'darkturquoise': Color(0, .807843, .819608),
    'darkviolet': Color(.580392, 0, .827451),
    'deeppink': Color(1, .078431, .576471),
    'deepskyblue': Color(0, .74902, 1),
    'dimgray': Color(.411765, .411765, .411765),
    'dimgrey': Color(.411765, .411765, .411765),
    'dodgerblue': Color(.117647, .564706, 1),
    'firebrick': Color(.698039, .133333, .133333),
    'floralwhite': Color(1, .980392, .941176),
    'forestgreen': Color(.133333, .545098, .133333),
    'fuchsia': Color(1, 0, 1),
    'gainsboro': Color(.862745, .862745, .862745),
    'ghostwhite': Color(.972549, .972549, 1),
    'gold': Color(1, .843137, 0),
    'goldenrod': Color(.854902, .647059, .12549),
    'gray': Color(.501961, .501961, .501961),
    'graytext': Color(128, 128, 128),
    'green': Color(0, .501961, 0),
    'greenyellow': Color(.678431, 1, .184314),
    'grey': Color(.501961, .501961, .501961),
    'highlight': Color(10, 36, 106),
    'highlighttext': Color(255, 255, 255),
    'honeydew': Color(.941176, 1, .941176),
    'hotpink': Color(1, .411765, .705882),
    'inactiveborder': Color(212, 208, 200),
    'inactivecaption': Color(128, 128, 128),
    'inactivecaptiontext': Color(212, 208, 200),
    'indianred': Color(.803922, .360784, .360784),
    'indigo': Color(.294118, 0, .509804),
    'infobackground': Color(255, 255, 225),
    'infotext': Color(0, 0, 0),
    'ivory': Color(1, 1, .941176),
    'khaki': Color(.941176, .901961, .54902),
    'lavender': Color(.901961, .901961, .980392),
    'lavenderblush': Color(1, .941176, .960784),
    'lawngreen': Color(.486275, .988235, 0),
    'lemonchiffon': Color(1, .980392, .803922),
    'lightblue': Color(.678431, .847059, .901961),
    'lightcoral': Color(.941176, .501961, .501961),
    'lightcyan': Color(.878431, 1, 1),
    'lightgoldenrodyellow': Color(.980392, .980392, .823529),
    'lightgray': Color(.827451, .827451, .827451),
    'lightgreen': Color(.564706, .933333, .564706),
    'lightgrey': Color(.827451, .827451, .827451),
    'lightpink': Color(1, .713725, .756863),
    'lightsalmon': Color(1, .627451, .478431),
    'lightseagreen': Color(.12549, .698039, .666667),
    'lightskyblue': Color(.529412, .807843, .980392),
    'lightslategray': Color(.466667, .533333, .6),
    'lightslategrey': Color(.466667, .533333, .6),
    'lightsteelblue': Color(.690196, .768627, .870588),
    'lightyellow': Color(1, 1, .878431),
    'lime': Color(0, 1, 0),
    'limegreen': Color(.196078, .803922, .196078),
    'linen': Color(.980392, .941176, .901961),
    'magenta': Color(1, 0, 1),
    'maroon': Color(.501961, 0, 0),
    'mediumaquamarine': Color(.4, .803922, .666667),
    'mediumblue': Color(0, 0, .803922),
    'mediumorchid': Color(.729412, .333333, .827451),
    'mediumpurple': Color(.576471, .439216, .858824),
    'mediumseagreen': Color(.235294, .701961, .443137),
    'mediumslateblue': Color(.482353, .407843, .933333),
    'mediumspringgreen': Color(0, .980392, .603922),
    'mediumturquoise': Color(.282353, .819608, .8),
    'mediumvioletred': Color(.780392, .082353, .521569),
    'menu': Color(212, 208, 200),
    'menutext': Color(0, 0, 0),
    'midnightblue': Color(.098039, .098039, .439216),
    'mintcream': Color(.960784, 1, .980392),
    'mistyrose': Color(1, .894118, .882353),
    'moccasin': Color(1, .894118, .709804),
    'navajowhite': Color(1, .870588, .678431),
    'navy': Color(0, 0, .501961),
    'oldlace': Color(.992157, .960784, .901961),
    'olive': Color(.501961, .501961, 0),
    'olivedrab': Color(.419608, .556863, .137255),
    'orange': Color(1, .647059, 0),
    'orangered': Color(1, .270588, 0),
    'orchid': Color(.854902, .439216, .839216),
    'palegoldenrod': Color(.933333, .909804, .666667),
    'palegreen': Color(.596078, .984314, .596078),
    'paleturquoise': Color(.686275, .933333, .933333),
    'palevioletred': Color(.858824, .439216, .576471),
    'papayawhip': Color(1, .937255, .835294),
    'peachpuff': Color(1, .854902, .72549),
    'peru': Color(.803922, .521569, .247059),
    'pink': Color(1, .752941, .796078),
    'plum': Color(.866667, .627451, .866667),
    'powderblue': Color(.690196, .878431, .901961),
    'purple': Color(.501961, 0, .501961),
    'red': Color(1, 0, 0),
    'rosybrown': Color(.737255, .560784, .560784),
    'royalblue': Color(.254902, .411765, .882353),
    'saddlebrown': Color(.545098, .270588, .07451),
    'salmon': Color(.980392, .501961, .447059),
    'sandybrown': Color(.956863, .643137, .376471),
    'scrollbar': Color(212, 208, 200),
    'seagreen': Color(.180392, .545098, .341176),
    'seashell': Color(1, .960784, .933333),
    'sienna': Color(.627451, .321569, .176471),
    'silver': Color(.752941, .752941, .752941),
    'skyblue': Color(.529412, .807843, .921569),
    'slateblue': Color(.415686, .352941, .803922),
    'slategray': Color(.439216, .501961, .564706),
    'slategrey': Color(.439216, .501961, .564706),
    'snow': Color(1, .980392, .980392),
    'springgreen': Color(0, 1, .498039),
    'steelblue': Color(.27451, .509804, .705882),
    'tan': Color(.823529, .705882, .54902),
    'teal': Color(0, .501961, .501961),
    'thistle': Color(.847059, .74902, .847059),
    'threeddarkshadow': Color(64, 64, 64),
    'threedface': Color(212, 208, 200),
    'threedhighlight': Color(255, 255, 255),
    'threedlightshadow': Color(212, 208, 200),
    'threedshadow': Color(128, 128, 128),
    'tomato': Color(1, .388235, .278431),
    'turquoise': Color(.25098, .878431, .815686),
    'violet': Color(.933333, .509804, .933333),
    'wheat': Color(.960784, .870588, .701961),
    'white': Color(1, 1, 1),
    'whitesmoke': Color(.960784, .960784, .960784),
    'window': Color(255, 255, 255),
    'windowframe': Color(0, 0, 0),
    'windowtext': Color(0, 0, 0),
    'yellow': Color(1, 1, 0),
    'yellowgreen': Color(.603922, .803922, .196078)
}<|MERGE_RESOLUTION|>--- conflicted
+++ resolved
@@ -618,18 +618,10 @@
                     self.local = uri
 
                     self.setMimeTypeByName(uri)
-<<<<<<< HEAD
-                    if self.mimetype:
-                        if self.mimetype.startswith('text'):
-                            self.file = open(uri, "r")  # removed bytes... lets hope it goes ok :/
-                            return
-                    self.file = open(uri, "rb")  # removed bytes... lets hope it goes ok :/
-=======
                     if self.mimetype and self.mimetype.startswith('text'):
                         self.file = open(uri, "r") #removed bytes... lets hope it goes ok :/
                     else:
                         self.file = open(uri, "rb") #removed bytes... lets hope it goes ok :/
->>>>>>> 21665989
 
     def getFile(self):
         if self.file is not None:
