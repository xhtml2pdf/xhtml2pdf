# -*- coding: utf-8 -*-
import base64
from copy import copy
import logging
import mimetypes
import os.path
import re
import shutil
import string
import sys
import tempfile
import xhtml2pdf.default
import reportlab
from bidi.algorithm import get_display
from reportlab.lib.colors import Color, toColor
from reportlab.lib.enums import TA_LEFT, TA_CENTER, TA_RIGHT, TA_JUSTIFY
from reportlab.lib.units import inch, cm
import six
import reportlab.pdfbase._cidfontdata
from reportlab.pdfbase import pdfmetrics
from reportlab.pdfbase.cidfonts import UnicodeCIDFont
import arabic_reshaper




try:
    import httplib
except ImportError:
    import http.client as httplib

try:
    import urllib.request as urllib2
except ImportError:
    import urllib2

try:
    import urllib.parse as urlparse
except ImportError:
    import urlparse

try:
    from urllib.parse import unquote as urllib_unquote
except ImportError:
    from urllib import unquote as urllib_unquote

# Copyright 2010 Dirk Holtwick, holtwick.it
#
# Licensed under the Apache License, Version 2.0 (the "License");
# you may not use this file except in compliance with the License.
# You may obtain a copy of the License at
#
#     http://www.apache.org/licenses/LICENSE-2.0
#
# Unless required by applicable law or agreed to in writing, software
# distributed under the License is distributed on an "AS IS" BASIS,
# WITHOUT WARRANTIES OR CONDITIONS OF ANY KIND, either express or implied.
# See the License for the specific language governing permissions and
# limitations under the License.

rgb_re = re.compile(
    "^.*?rgb[a]?[(]([0-9]+).*?([0-9]+).*?([0-9]+)(?:.*?(?:[01]\.(?:[0-9]+)))?[)].*?[ ]*$")

_reportlab_version = tuple(map(int, reportlab.Version.split('.')))
if _reportlab_version < (2, 1):
    raise ImportError("Reportlab Version 2.1+ is needed!")

log = logging.getLogger("xhtml2pdf")

try:
    import PyPDF2
except ImportError:
    PyPDF2 = None

try:
    from reportlab.graphics import renderPM
except ImportError:
    renderPM = None

try:
    from reportlab.graphics import renderSVG
except ImportError:
    renderSVG = None

from xhtml2pdf.config.httpconfig import httpConfig
#=========================================================================
# Memoize decorator
#=========================================================================


class memoized(object):

    """
    A kwargs-aware memoizer, better than the one in python :)

    Don't pass in too large kwargs, since this turns them into a tuple of
    tuples. Also, avoid mutable types (as usual for memoizers)

    What this does is to create a dictionnary of {(*parameters):return value},
    and uses it as a cache for subsequent calls to the same method.
    It is especially useful for functions that don't rely on external variables
    and that are called often. It's a perfect match for our getSize etc...
    """

    def __init__(self, func):
        self.cache = {}
        self.func = func
        self.__doc__ = self.func.__doc__  # To avoid great confusion
        self.__name__ = self.func.__name__  # This also avoids great confusion

    def __call__(self, *args, **kwargs):
        # Make sure the following line is not actually slower than what you're
        # trying to memoize
        args_plus = tuple(six.iteritems(kwargs))
        key = (args, args_plus)
        try:
            if key not in self.cache:
                res = self.func(*args, **kwargs)
                self.cache[key] = res
            return self.cache[key]
        except TypeError:
            # happens if any of the parameters is a list
            return self.func(*args, **kwargs)


def ErrorMsg():
    """
    Helper to get a nice traceback as string
    """
    import traceback

    limit = None
    _type, value, tb = sys.exc_info()
    _list = traceback.format_tb(tb, limit) + \
        traceback.format_exception_only(_type, value)
    return "Traceback (innermost last):\n" + "%-20s %s" % (
        " ".join(_list[:-1]),
        _list[-1])


def toList(value):
    if type(value) not in (list, tuple):
        return [value]
    return list(value)


def transform_attrs(obj, keys, container, func, extras=None):
    """
    Allows to apply one function to set of keys cheching if key is in container,
    also trasform ccs key to report lab keys.

    extras = Are extra params for func, it will be call like func(*[param1, param2])

    obj = frag
    keys = [(reportlab, css), ... ]
    container = cssAttr
    """
    cpextras = extras

    for reportlab, css in keys:
        extras = cpextras
        if extras is None:
            extras = []
        elif not isinstance(extras, list):
            extras = [extras]
        if css in container:
            extras.insert(0, container[css])
            setattr(obj,
                    reportlab,
                    func(*extras)
                    )


def copy_attrs(obj1, obj2, attrs):
    """
    Allows copy a list of attributes from object2 to object1.
    Useful for copy ccs attributes to fragment
    """
    for attr in attrs:
        value = getattr(obj2, attr) if hasattr(obj2, attr) else None
        if value is None and isinstance(obj2, dict) and attr in obj2:
            value = obj2[attr]
        setattr(obj1, attr, value)


def set_value(obj, attrs, value, _copy=False):
    """
    Allows set the same value to a list of attributes
    """
    for attr in attrs:
        if _copy:
            value = copy(value)
        setattr(obj, attr, value)


@memoized
def getColor(value, default=None):
    """
    Convert to color value.
    This returns a Color object instance from a text bit.
    """

    if isinstance(value, Color):
        return value
    value = str(value).strip().lower()
    if value == "transparent" or value == "none":
        return default
    if value in COLOR_BY_NAME:
        return COLOR_BY_NAME[value]
    if value.startswith("#") and len(value) == 4:
        value = "#" + value[1] + value[1] + \
            value[2] + value[2] + value[3] + value[3]
    elif rgb_re.search(value):
        # e.g., value = "<css function: rgb(153, 51, 153)>", go figure:
        r, g, b = [int(x) for x in rgb_re.search(value).groups()]
        value = "#%02x%02x%02x" % (r, g, b)
    else:
        # Shrug
        pass

    return toColor(value, default)  # Calling the reportlab function


def getBorderStyle(value, default=None):
    if value and (str(value).lower() not in ("none", "hidden")):
        return value
    return default


mm = cm / 10.0
dpi96 = (1.0 / 96.0 * inch)

_absoluteSizeTable = {
    "1": 50.0 / 100.0,
    "xx-small": 50.0 / 100.0,
    "x-small": 50.0 / 100.0,
    "2": 75.0 / 100.0,
    "small": 75.0 / 100.0,
    "3": 100.0 / 100.0,
    "medium": 100.0 / 100.0,
    "4": 125.0 / 100.0,
    "large": 125.0 / 100.0,
    "5": 150.0 / 100.0,
    "x-large": 150.0 / 100.0,
    "6": 175.0 / 100.0,
    "xx-large": 175.0 / 100.0,
    "7": 200.0 / 100.0,
    "xxx-large": 200.0 / 100.0,
}

_relativeSizeTable = {
    "larger": 1.25,
    "smaller": 0.75,
    "+4": 200.0 / 100.0,
    "+3": 175.0 / 100.0,
    "+2": 150.0 / 100.0,
    "+1": 125.0 / 100.0,
    "-1": 75.0 / 100.0,
    "-2": 50.0 / 100.0,
    "-3": 25.0 / 100.0,
}

MIN_FONT_SIZE = 1.0


@memoized
def getSize(value, relative=0, base=None, default=0.0):
    """
    Converts strings to standard sizes.
    That is the function taking a string of CSS size ('12pt', '1cm' and so on)
    and converts it into a float in a standard unit (in our case, points).

    >>> getSize('12pt')
    12.0
    >>> getSize('1cm')
    28.346456692913385
    """
    try:
        original = value
        if value is None:
            return relative
        elif type(value) is float:
            return value
        elif isinstance(value, int):
            return float(value)
        elif type(value) in (tuple, list):
            value = "".join(value)
        value = str(value).strip().lower().replace(",", ".")
        if value[-2:] == 'cm':
            return float(value[:-2].strip()) * cm
        elif value[-2:] == 'mm':
            return float(value[:-2].strip()) * mm  # 1mm = 0.1cm
        elif value[-2:] == 'in':
            return float(value[:-2].strip()) * inch  # 1pt == 1/72inch
        elif value[-2:] == 'pt':
            return float(value[:-2].strip())
        elif value[-2:] == 'pc':
            return float(value[:-2].strip()) * 12.0  # 1pc == 12pt
        elif value[-2:] == 'px':
            # XXX W3C says, use 96pdi
            # http://www.w3.org/TR/CSS21/syndata.html#length-units
            return float(value[:-2].strip()) * dpi96
        elif value in ("none", "0", '0.0', "auto"):
            return 0.0
        elif relative:
            if value[-3:] == 'rem':  # XXX
                # 1rem = 1 * fontSize
                return float(value[:-3].strip()) * relative
            elif value[-2:] == 'em':  # XXX
                # 1em = 1 * fontSize
                return float(value[:-2].strip()) * relative
            elif value[-2:] == 'ex':  # XXX
                # 1ex = 1/2 fontSize
                return float(value[:-2].strip()) * (relative / 2.0)
            elif value[-1:] == '%':
                # 1% = (fontSize * 1) / 100
                return (relative * float(value[:-1].strip())) / 100.0
            elif value in ("normal", "inherit"):
                return relative
            elif value in _relativeSizeTable:
                if base:
                    return max(MIN_FONT_SIZE, base * _relativeSizeTable[value])
                return max(MIN_FONT_SIZE, relative * _relativeSizeTable[value])
            elif value in _absoluteSizeTable:
                if base:
                    return max(MIN_FONT_SIZE, base * _absoluteSizeTable[value])
                return max(MIN_FONT_SIZE, relative * _absoluteSizeTable[value])
            else:
                return max(MIN_FONT_SIZE, relative * float(value))
        try:
            value = float(value)
        except ValueError:
            log.warning("getSize: Not a float %r", value)
            return default  # value = 0
        return max(0, value)
    except Exception:
        log.warning("getSize %r %r", original, relative, exc_info=1)
        return default


@memoized
def getCoords(x, y, w, h, pagesize):
    """
    As a stupid programmer I like to use the upper left
    corner of the document as the 0,0 coords therefore
    we need to do some fancy calculations
    """
    #~ print pagesize
    ax, ay = pagesize
    if x < 0:
        x = ax + x
    if y < 0:
        y = ay + y
    if w is not None and h is not None:
        if w <= 0:
            w = (ax - x + w)
        if h <= 0:
            h = (ay - y + h)
        return x, (ay - y - h), w, h
    return x, (ay - y)


@memoized
def getBox(box, pagesize):
    """
    Parse sizes by corners in the form:
    <X-Left> <Y-Upper> <Width> <Height>
    The last to values with negative values are interpreted as offsets form
    the right and lower border.
    """
    box = str(box).split()
    if len(box) != 4:
        raise Exception("box not defined right way")
    x, y, w, h = [getSize(pos) for pos in box]
    return getCoords(x, y, w, h, pagesize)


def getFrameDimensions(data, page_width, page_height):
    """Calculate dimensions of a frame

    Returns left, top, width and height of the frame in points.
    """
    box = data.get("-pdf-frame-box", [])
    if len(box) == 4:
        return [getSize(x) for x in box]
    top = getSize(data.get("top", 0))
    left = getSize(data.get("left", 0))
    bottom = getSize(data.get("bottom", 0))
    right = getSize(data.get("right", 0))
    if "height" in data:
        height = getSize(data["height"])
        if "top" in data:
            top = getSize(data["top"])
            bottom = page_height - (top + height)
        elif "bottom" in data:
            bottom = getSize(data["bottom"])
            top = page_height - (bottom + height)
    if "width" in data:
        width = getSize(data["width"])
        if "left" in data:
            left = getSize(data["left"])
            right = page_width - (left + width)
        elif "right" in data:
            right = getSize(data["right"])
            left = page_width - (right + width)
    top += getSize(data.get("margin-top", 0))
    left += getSize(data.get("margin-left", 0))
    bottom += getSize(data.get("margin-bottom", 0))
    right += getSize(data.get("margin-right", 0))

    width = page_width - (left + right)
    height = page_height - (top + bottom)
    return left, top, width, height


@memoized
def getPos(position, pagesize):
    """
    Pair of coordinates
    """
    position = str(position).split()
    if len(position) != 2:
        raise Exception("position not defined right way")
    x, y = [getSize(pos) for pos in position]
    return getCoords(x, y, None, None, pagesize)


def getBool(s):
    " Is it a boolean? "
    return str(s).lower() in ("y", "yes", "1", "true")


_uid = 0


def getUID():
    " Unique ID "
    global _uid
    _uid += 1
    return str(_uid)


_alignments = {
    "left": TA_LEFT,
    "center": TA_CENTER,
    "middle": TA_CENTER,
    "right": TA_RIGHT,
    "justify": TA_JUSTIFY,
}


def getAlign(value, default=TA_LEFT):
    return _alignments.get(str(value).lower(), default)

GAE = "google.appengine" in sys.modules

if GAE:
    STRATEGIES = (
        six.BytesIO,
        six.BytesIO)
else:
    STRATEGIES = (
        six.BytesIO,
        tempfile.NamedTemporaryFile)


class pisaTempFile(object):

    """
    A temporary file implementation that uses memory unless
    either capacity is breached or fileno is requested, at which
    point a real temporary file will be created and the relevant
    details returned

    If capacity is -1 the second strategy will never be used.

    Inspired by:
    http://code.activestate.com/recipes/496744/
    """

    STRATEGIES = STRATEGIES

    CAPACITY = 10 * 1024

    def __init__(self, buffer="", capacity=CAPACITY):
        """Creates a TempFile object containing the specified buffer.
        If capacity is specified, we use a real temporary file once the
        file gets larger than that size.  Otherwise, the data is stored
        in memory.
        """

        self.capacity = capacity
        self.strategy = int(len(buffer) > self.capacity)
        try:
            self._delegate = self.STRATEGIES[self.strategy]()
        except IndexError:
            # Fallback for Google AppEnginge etc.
            self._delegate = self.STRATEGIES[0]()
        self.write(buffer)
        # we must set the file's position for preparing to read
        self.seek(0)

    def makeTempFile(self):
        """
        Switch to next startegy. If an error occured,
        stay with the first strategy
        """

        if self.strategy == 0:
            try:
                new_delegate = self.STRATEGIES[1]()
                new_delegate.write(self.getvalue())
                self._delegate = new_delegate
                self.strategy = 1
                log.warning("Created temporary file %s", self.name)
            except:
                self.capacity = - 1

    def getFileName(self):
        """
        Get a named temporary file
        """

        self.makeTempFile()
        return self.name

    def fileno(self):
        """
        Forces this buffer to use a temporary file as the underlying.
        object and returns the fileno associated with it.
        """
        self.makeTempFile()
        return self._delegate.fileno()

    def getvalue(self):
        """
        Get value of file. Work around for second strategy.
        Always returns bytes
        """

        if self.strategy == 0:
            return self._delegate.getvalue()
        self._delegate.flush()
        self._delegate.seek(0)
        value = self._delegate.read()
        if not isinstance(value, six.binary_type):
            value = value.encode('utf-8')
        return value

    def write(self, value):
        """
        If capacity != -1 and length of file > capacity it is time to switch
        """

        if self.capacity > 0 and self.strategy == 0:
            len_value = len(value)
            if len_value >= self.capacity:
                needs_new_strategy = True
            else:
                self.seek(0, 2)  # find end of file
                needs_new_strategy = \
                    (self.tell() + len_value) >= self.capacity
            if needs_new_strategy:
                self.makeTempFile()

        if not isinstance(value, six.binary_type):
            value = value.encode('utf-8')

        self._delegate.write(value)

    def __getattr__(self, name):
        try:
            return getattr(self._delegate, name)
        except AttributeError:
            # hide the delegation
            e = "object '%s' has no attribute '%s'" \
                % (self.__class__.__name__, name)
            raise AttributeError(e)


_rx_datauri = re.compile(
    "^data:(?P<mime>[a-z]+/[a-z]+);base64,(?P<data>.*)$", re.M | re.DOTALL)


class pisaFileObject:

    """
    XXX
    """

    def __init__(self, uri, basepath=None):

        self.basepath = basepath
        self.mimetype = None
        self.file = None
        self.data = None
        self.uri = None
        self.local = None
        self.tmp_file = None
        uri = uri or str()
        if not isinstance(uri, str):
            uri = uri.decode("utf-8")
        log.debug("FileObject %r, Basepath: %r", uri, basepath)

        # Data URI
        if uri.startswith("data:"):
            m = _rx_datauri.match(uri)
            self.mimetype = m.group("mime")

            b64 = urllib_unquote(m.group("data"))

            # The data may be incorrectly unescaped... repairs needed
            b64 = b64.strip("b'").strip("'").encode()
            b64 = re.sub(b"\\n", b'', b64)
            b64 = re.sub(b'[^A-Za-z0-9\+\/]+', b'', b64)

            # Add padding as needed, to make length into a multiple of 4
            #
            b64 += b"=" * ((4 - len(b64) % 4) % 4)

            self.data = base64.b64decode(b64)

        else:
            # Check if we have an external scheme
            if basepath and not urlparse.urlparse(uri).scheme:
                urlParts = urlparse.urlparse(basepath)
            else:
                urlParts = urlparse.urlparse(uri)

            log.debug("URLParts: {}".format((urlParts, urlParts.scheme)))

            if urlParts.scheme == 'file':
                if basepath and uri.startswith('/'):
                    uri = urlparse.urljoin(basepath, uri[1:])
                urlResponse = urllib2.urlopen(uri)
                self.mimetype = urlResponse.info().get(
                    "Content-Type", '').split(";")[0]
                self.uri = urlResponse.geturl()
                self.file = urlResponse

            # Drive letters have len==1 but we are looking
            # for things like http:
            elif urlParts.scheme in ('http', 'https'):

                log.debug("Sending request for {} with httplib".format(uri))

                # External data
                if basepath:
                    uri = urlparse.urljoin(basepath, uri)

                log.debug("Uri parsed: {}".format(uri))

                #path = urlparse.urlsplit(url)[2]
                #mimetype = getMimeType(path)

                # Using HTTPLIB
                url_splitted = urlparse.urlsplit(uri)
                server = url_splitted[1]
                path = url_splitted[2]
                path += "?" + url_splitted[3] if url_splitted[3] else ""
                if uri.startswith("https://"):
                    conn = httplib.HTTPSConnection(server,  **httpConfig)
                else:
                    conn = httplib.HTTPConnection(server)
                conn.request("GET", path)
                r1 = conn.getresponse()
                # log.debug("HTTP %r %r %r %r", server, path, uri, r1)
                if (r1.status, r1.reason) == (200, "OK"):
                    self.mimetype = r1.getheader(
                        "Content-Type", '').split(";")[0]
                    self.uri = uri
                    log.debug("here")
                    if r1.getheader("content-encoding") == "gzip":
                        import gzip

                        self.file = gzip.GzipFile(
                            mode="rb", fileobj=six.BytesIO(r1.read()))
                    else:
                        self.file = pisaTempFile(r1.read())
                else:
                    log.debug(
                        "Received non-200 status: {}".format((r1.status, r1.reason)))
                    try:
                        urlResponse = urllib2.urlopen(uri)
                    except urllib2.HTTPError as e:
                        log.error("Could not process uri: {}".format(e))
                        return
                    self.mimetype = urlResponse.info().get(
                        "Content-Type", '').split(";")[0]
                    self.uri = urlResponse.geturl()
                    self.file = urlResponse
                conn.close()

            else:

                log.debug("Unrecognized scheme, assuming local file path")

                # Local data
                if basepath:
                    if sys.platform == 'win32' and os.path.isfile(basepath):
                        basepath = os.path.dirname(basepath)
                    uri = os.path.normpath(os.path.join(basepath, uri))

                if os.path.isfile(uri):
                    self.uri = uri
                    self.local = uri

                    self.setMimeTypeByName(uri)
                    if self.mimetype and self.mimetype.startswith('text'):
                        self.file = open(uri, "r") #removed bytes... lets hope it goes ok :/
                    else:
                        # removed bytes... lets hope it goes ok :/
                        self.file = open(uri, "rb")

    def getFile(self):
        if self.file is not None:
            return self.file
        if self.data is not None:
            return pisaTempFile(self.data)
        return None

    def getNamedFile(self):
        if self.notFound():
            return None
        if self.local:
            return str(self.local)
        if not self.tmp_file:
            self.tmp_file = tempfile.NamedTemporaryFile()
            if self.file:
                shutil.copyfileobj(self.file, self.tmp_file)
            else:
                self.tmp_file.write(self.getData())
            self.tmp_file.flush()
        return self.tmp_file.name

    def getData(self):
        if self.data is not None:
            return self.data
        if self.file is not None:
            try:
                self.data = self.file.read()
            except:
                if self.mimetype and self.mimetype.startswith('text'):
                    self.file = open(self.file.name, "rb") #removed bytes... lets hope it goes ok :/
                    self.data = self.file.read().decode('utf-8')
                else:
                    raise
            return self.data
        return None

    def notFound(self):
        return (self.file is None) and (self.data is None)

    def setMimeTypeByName(self, name):
        " Guess the mime type "
        mimetype = mimetypes.guess_type(name)[0]
        if mimetype is not None:
            self.mimetype = mimetypes.guess_type(name)[0].split(";")[0]


def getFile(*a, **kw):
    file = pisaFileObject(*a, **kw)
    if file.notFound():
        return None
    return file


COLOR_BY_NAME = {
    'activeborder': Color(212, 208, 200),
    'activecaption': Color(10, 36, 106),
    'aliceblue': Color(.941176, .972549, 1),
    'antiquewhite': Color(.980392, .921569, .843137),
    'appworkspace': Color(128, 128, 128),
    'aqua': Color(0, 1, 1),
    'aquamarine': Color(.498039, 1, .831373),
    'azure': Color(.941176, 1, 1),
    'background': Color(58, 110, 165),
    'beige': Color(.960784, .960784, .862745),
    'bisque': Color(1, .894118, .768627),
    'black': Color(0, 0, 0),
    'blanchedalmond': Color(1, .921569, .803922),
    'blue': Color(0, 0, 1),
    'blueviolet': Color(.541176, .168627, .886275),
    'brown': Color(.647059, .164706, .164706),
    'burlywood': Color(.870588, .721569, .529412),
    'buttonface': Color(212, 208, 200),
    'buttonhighlight': Color(255, 255, 255),
    'buttonshadow': Color(128, 128, 128),
    'buttontext': Color(0, 0, 0),
    'cadetblue': Color(.372549, .619608, .627451),
    'captiontext': Color(255, 255, 255),
    'chartreuse': Color(.498039, 1, 0),
    'chocolate': Color(.823529, .411765, .117647),
    'coral': Color(1, .498039, .313725),
    'cornflowerblue': Color(.392157, .584314, .929412),
    'cornsilk': Color(1, .972549, .862745),
    'crimson': Color(.862745, .078431, .235294),
    'cyan': Color(0, 1, 1),
    'darkblue': Color(0, 0, .545098),
    'darkcyan': Color(0, .545098, .545098),
    'darkgoldenrod': Color(.721569, .52549, .043137),
    'darkgray': Color(.662745, .662745, .662745),
    'darkgreen': Color(0, .392157, 0),
    'darkgrey': Color(.662745, .662745, .662745),
    'darkkhaki': Color(.741176, .717647, .419608),
    'darkmagenta': Color(.545098, 0, .545098),
    'darkolivegreen': Color(.333333, .419608, .184314),
    'darkorange': Color(1, .54902, 0),
    'darkorchid': Color(.6, .196078, .8),
    'darkred': Color(.545098, 0, 0),
    'darksalmon': Color(.913725, .588235, .478431),
    'darkseagreen': Color(.560784, .737255, .560784),
    'darkslateblue': Color(.282353, .239216, .545098),
    'darkslategray': Color(.184314, .309804, .309804),
    'darkslategrey': Color(.184314, .309804, .309804),
    'darkturquoise': Color(0, .807843, .819608),
    'darkviolet': Color(.580392, 0, .827451),
    'deeppink': Color(1, .078431, .576471),
    'deepskyblue': Color(0, .74902, 1),
    'dimgray': Color(.411765, .411765, .411765),
    'dimgrey': Color(.411765, .411765, .411765),
    'dodgerblue': Color(.117647, .564706, 1),
    'firebrick': Color(.698039, .133333, .133333),
    'floralwhite': Color(1, .980392, .941176),
    'forestgreen': Color(.133333, .545098, .133333),
    'fuchsia': Color(1, 0, 1),
    'gainsboro': Color(.862745, .862745, .862745),
    'ghostwhite': Color(.972549, .972549, 1),
    'gold': Color(1, .843137, 0),
    'goldenrod': Color(.854902, .647059, .12549),
    'gray': Color(.501961, .501961, .501961),
    'graytext': Color(128, 128, 128),
    'green': Color(0, .501961, 0),
    'greenyellow': Color(.678431, 1, .184314),
    'grey': Color(.501961, .501961, .501961),
    'highlight': Color(10, 36, 106),
    'highlighttext': Color(255, 255, 255),
    'honeydew': Color(.941176, 1, .941176),
    'hotpink': Color(1, .411765, .705882),
    'inactiveborder': Color(212, 208, 200),
    'inactivecaption': Color(128, 128, 128),
    'inactivecaptiontext': Color(212, 208, 200),
    'indianred': Color(.803922, .360784, .360784),
    'indigo': Color(.294118, 0, .509804),
    'infobackground': Color(255, 255, 225),
    'infotext': Color(0, 0, 0),
    'ivory': Color(1, 1, .941176),
    'khaki': Color(.941176, .901961, .54902),
    'lavender': Color(.901961, .901961, .980392),
    'lavenderblush': Color(1, .941176, .960784),
    'lawngreen': Color(.486275, .988235, 0),
    'lemonchiffon': Color(1, .980392, .803922),
    'lightblue': Color(.678431, .847059, .901961),
    'lightcoral': Color(.941176, .501961, .501961),
    'lightcyan': Color(.878431, 1, 1),
    'lightgoldenrodyellow': Color(.980392, .980392, .823529),
    'lightgray': Color(.827451, .827451, .827451),
    'lightgreen': Color(.564706, .933333, .564706),
    'lightgrey': Color(.827451, .827451, .827451),
    'lightpink': Color(1, .713725, .756863),
    'lightsalmon': Color(1, .627451, .478431),
    'lightseagreen': Color(.12549, .698039, .666667),
    'lightskyblue': Color(.529412, .807843, .980392),
    'lightslategray': Color(.466667, .533333, .6),
    'lightslategrey': Color(.466667, .533333, .6),
    'lightsteelblue': Color(.690196, .768627, .870588),
    'lightyellow': Color(1, 1, .878431),
    'lime': Color(0, 1, 0),
    'limegreen': Color(.196078, .803922, .196078),
    'linen': Color(.980392, .941176, .901961),
    'magenta': Color(1, 0, 1),
    'maroon': Color(.501961, 0, 0),
    'mediumaquamarine': Color(.4, .803922, .666667),
    'mediumblue': Color(0, 0, .803922),
    'mediumorchid': Color(.729412, .333333, .827451),
    'mediumpurple': Color(.576471, .439216, .858824),
    'mediumseagreen': Color(.235294, .701961, .443137),
    'mediumslateblue': Color(.482353, .407843, .933333),
    'mediumspringgreen': Color(0, .980392, .603922),
    'mediumturquoise': Color(.282353, .819608, .8),
    'mediumvioletred': Color(.780392, .082353, .521569),
    'menu': Color(212, 208, 200),
    'menutext': Color(0, 0, 0),
    'midnightblue': Color(.098039, .098039, .439216),
    'mintcream': Color(.960784, 1, .980392),
    'mistyrose': Color(1, .894118, .882353),
    'moccasin': Color(1, .894118, .709804),
    'navajowhite': Color(1, .870588, .678431),
    'navy': Color(0, 0, .501961),
    'oldlace': Color(.992157, .960784, .901961),
    'olive': Color(.501961, .501961, 0),
    'olivedrab': Color(.419608, .556863, .137255),
    'orange': Color(1, .647059, 0),
    'orangered': Color(1, .270588, 0),
    'orchid': Color(.854902, .439216, .839216),
    'palegoldenrod': Color(.933333, .909804, .666667),
    'palegreen': Color(.596078, .984314, .596078),
    'paleturquoise': Color(.686275, .933333, .933333),
    'palevioletred': Color(.858824, .439216, .576471),
    'papayawhip': Color(1, .937255, .835294),
    'peachpuff': Color(1, .854902, .72549),
    'peru': Color(.803922, .521569, .247059),
    'pink': Color(1, .752941, .796078),
    'plum': Color(.866667, .627451, .866667),
    'powderblue': Color(.690196, .878431, .901961),
    'purple': Color(.501961, 0, .501961),
    'red': Color(1, 0, 0),
    'rosybrown': Color(.737255, .560784, .560784),
    'royalblue': Color(.254902, .411765, .882353),
    'saddlebrown': Color(.545098, .270588, .07451),
    'salmon': Color(.980392, .501961, .447059),
    'sandybrown': Color(.956863, .643137, .376471),
    'scrollbar': Color(212, 208, 200),
    'seagreen': Color(.180392, .545098, .341176),
    'seashell': Color(1, .960784, .933333),
    'sienna': Color(.627451, .321569, .176471),
    'silver': Color(.752941, .752941, .752941),
    'skyblue': Color(.529412, .807843, .921569),
    'slateblue': Color(.415686, .352941, .803922),
    'slategray': Color(.439216, .501961, .564706),
    'slategrey': Color(.439216, .501961, .564706),
    'snow': Color(1, .980392, .980392),
    'springgreen': Color(0, 1, .498039),
    'steelblue': Color(.27451, .509804, .705882),
    'tan': Color(.823529, .705882, .54902),
    'teal': Color(0, .501961, .501961),
    'thistle': Color(.847059, .74902, .847059),
    'threeddarkshadow': Color(64, 64, 64),
    'threedface': Color(212, 208, 200),
    'threedhighlight': Color(255, 255, 255),
    'threedlightshadow': Color(212, 208, 200),
    'threedshadow': Color(128, 128, 128),
    'tomato': Color(1, .388235, .278431),
    'turquoise': Color(.25098, .878431, .815686),
    'violet': Color(.933333, .509804, .933333),
    'wheat': Color(.960784, .870588, .701961),
    'white': Color(1, 1, 1),
    'whitesmoke': Color(.960784, .960784, .960784),
    'window': Color(255, 255, 255),
    'windowframe': Color(0, 0, 0),
    'windowtext': Color(0, 0, 0),
    'yellow': Color(1, 1, 0),
    'yellowgreen': Color(.603922, .803922, .196078)
}


def get_default_asian_font():
    lower_font_list = []
    upper_font_list = []

    font_dict = copy(reportlab.pdfbase._cidfontdata.defaultUnicodeEncodings)
    fonts = font_dict.keys()

    for font in fonts:
        upper_font_list.append(font)
        lower_font_list.append(font.lower())
    default_asian_font = {lower_font_list[i]: upper_font_list[i] for i in range(len(lower_font_list))}

    return default_asian_font


def set_asian_fonts(fontname):
    font_dict = copy(reportlab.pdfbase._cidfontdata.defaultUnicodeEncodings)
    fonts = font_dict.keys()
    if fontname in fonts:
        pdfmetrics.registerFont(UnicodeCIDFont(fontname))

<<<<<<< HEAD
        list = copy(reportlab.pdfbase._cidfontdata.defaultUnicodeEncodings)
        list = list.keys()
        if fontname in list:
            pdfmetrics.registerFont(UnicodeCIDFont(fontname))
=======
>>>>>>> c9e934d3

def detect_language(name):
    asian_language_list = xhtml2pdf.default.DEFAULT_LANGUAGE_LIST
    if name in asian_language_list:
        return name


def arabic_format(text, language):
    # Note: right now all of the languages are treated the same way.
    # But maybe in the future we have to for example implement something
    # for "hebrew" that isn't used in "arabic"
    if detect_language(language) in ('arabic', 'hebrew', 'persian', 'urdu', 'pashto', 'sindhi'):
        ar = arabic_reshaper.reshape(text)
        return get_display(ar)
    else:
        return None

<<<<<<< HEAD
def frag_text_language_check(context,frag_text):
=======

def frag_text_language_check(context, frag_text):
>>>>>>> c9e934d3
    if hasattr(context, 'language'):
        language = context.__getattribute__('language')
        detect_language_result = arabic_format(frag_text, language)
        if detect_language_result:
            return detect_language_result<|MERGE_RESOLUTION|>--- conflicted
+++ resolved
@@ -965,13 +965,6 @@
     if fontname in fonts:
         pdfmetrics.registerFont(UnicodeCIDFont(fontname))
 
-<<<<<<< HEAD
-        list = copy(reportlab.pdfbase._cidfontdata.defaultUnicodeEncodings)
-        list = list.keys()
-        if fontname in list:
-            pdfmetrics.registerFont(UnicodeCIDFont(fontname))
-=======
->>>>>>> c9e934d3
 
 def detect_language(name):
     asian_language_list = xhtml2pdf.default.DEFAULT_LANGUAGE_LIST
@@ -989,12 +982,8 @@
     else:
         return None
 
-<<<<<<< HEAD
-def frag_text_language_check(context,frag_text):
-=======
 
 def frag_text_language_check(context, frag_text):
->>>>>>> c9e934d3
     if hasattr(context, 'language'):
         language = context.__getattribute__('language')
         detect_language_result = arabic_format(frag_text, language)
