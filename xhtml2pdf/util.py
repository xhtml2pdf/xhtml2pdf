# -*- coding: utf-8 -*-

# Copyright 2010 Dirk Holtwick, holtwick.it
#
# Licensed under the Apache License, Version 2.0 (the "License");
# you may not use this file except in compliance with the License.
# You may obtain a copy of the License at
#
#     http://www.apache.org/licenses/LICENSE-2.0
#
# Unless required by applicable law or agreed to in writing, software
# distributed under the License is distributed on an "AS IS" BASIS,
# WITHOUT WARRANTIES OR CONDITIONS OF ANY KIND, either express or implied.
# See the License for the specific language governing permissions and
# limitations under the License.

import base64
import logging
import mimetypes
import os.path
import re
import shutil
import sys
import tempfile
from copy import copy

import arabic_reshaper
import reportlab
import reportlab.pdfbase._cidfontdata
import six
from bidi.algorithm import get_display
from reportlab.lib.colors import Color, toColor
from reportlab.lib.enums import TA_CENTER, TA_JUSTIFY, TA_LEFT, TA_RIGHT
from reportlab.lib.units import cm, inch
from reportlab.pdfbase import pdfmetrics
from reportlab.pdfbase.cidfonts import UnicodeCIDFont

import xhtml2pdf.default

try:
    import httplib
except ImportError:
    import http.client as httplib

try:
    import urllib.request as urllib2
except ImportError:
    import urllib2

try:
    import urllib.parse as urlparse
except ImportError:
    import urlparse

try:
    from urllib.parse import unquote as urllib_unquote
except ImportError:
    from urllib import unquote as urllib_unquote


rgb_re = re.compile(
    r"^.*?rgb[a]?[(]([0-9]+).*?([0-9]+).*?([0-9]+)(?:.*?(?:[01]\.(?:[0-9]+)))?[)].*?[ ]*$")

_reportlab_version = tuple(map(int, reportlab.Version.split('.')))
if _reportlab_version < (2, 1):
    raise ImportError("Reportlab Version 2.1+ is needed!")

log = logging.getLogger("xhtml2pdf")

try:
    import PyPDF2
except ImportError:
    PyPDF2 = None

try:
    from reportlab.graphics import renderPM
except ImportError:
    renderPM = None

try:
    from reportlab.graphics import renderSVG
except ImportError:
    renderSVG = None

from xhtml2pdf.config.httpconfig import httpConfig
#=========================================================================
# Memoize decorator
#=========================================================================


class memoized(object):

    """
    A kwargs-aware memoizer, better than the one in python :)

    Don't pass in too large kwargs, since this turns them into a tuple of
    tuples. Also, avoid mutable types (as usual for memoizers)

    What this does is to create a dictionnary of {(*parameters):return value},
    and uses it as a cache for subsequent calls to the same method.
    It is especially useful for functions that don't rely on external variables
    and that are called often. It's a perfect match for our getSize etc...
    """

    def __init__(self, func):
        self.cache = {}
        self.func = func
        self.__doc__ = self.func.__doc__  # To avoid great confusion
        self.__name__ = self.func.__name__  # This also avoids great confusion

    def __call__(self, *args, **kwargs):
        # Make sure the following line is not actually slower than what you're
        # trying to memoize
        args_plus = tuple(six.iteritems(kwargs))
        key = (args, args_plus)
        try:
            if key not in self.cache:
                res = self.func(*args, **kwargs)
                self.cache[key] = res
            return self.cache[key]
        except TypeError:
            # happens if any of the parameters is a list
            return self.func(*args, **kwargs)


def ErrorMsg():
    """
    Helper to get a nice traceback as string
    """
    import traceback

    limit = None
    _type, value, tb = sys.exc_info()
    _list = traceback.format_tb(tb, limit) + \
        traceback.format_exception_only(_type, value)
    return "Traceback (innermost last):\n" + "%-20s %s" % (
        " ".join(_list[:-1]),
        _list[-1])


def toList(value):
    if type(value) not in (list, tuple):
        return [value]
    return list(value)


def transform_attrs(obj, keys, container, func, extras=None):
    """
    Allows to apply one function to set of keys cheching if key is in container,
    also trasform ccs key to report lab keys.

    extras = Are extra params for func, it will be call like func(*[param1, param2])

    obj = frag
    keys = [(reportlab, css), ... ]
    container = cssAttr
    """
    cpextras = extras

    for reportlab, css in keys:
        extras = cpextras
        if extras is None:
            extras = []
        elif not isinstance(extras, list):
            extras = [extras]
        if css in container:
            extras.insert(0, container[css])
            setattr(obj,
                    reportlab,
                    func(*extras)
                    )


def copy_attrs(obj1, obj2, attrs):
    """
    Allows copy a list of attributes from object2 to object1.
    Useful for copy ccs attributes to fragment
    """
    for attr in attrs:
        value = getattr(obj2, attr) if hasattr(obj2, attr) else None
        if value is None and isinstance(obj2, dict) and attr in obj2:
            value = obj2[attr]
        setattr(obj1, attr, value)


def set_value(obj, attrs, value, _copy=False):
    """
    Allows set the same value to a list of attributes
    """
    for attr in attrs:
        if _copy:
            value = copy(value)
        setattr(obj, attr, value)


@memoized
def getColor(value, default=None):
    """
    Convert to color value.
    This returns a Color object instance from a text bit.
    """

    if isinstance(value, Color):
        return value
    value = str(value).strip().lower()
    if value == "transparent" or value == "none":
        return default
    if value in COLOR_BY_NAME:
        return COLOR_BY_NAME[value]
    if value.startswith("#") and len(value) == 4:
        value = "#" + value[1] + value[1] + \
            value[2] + value[2] + value[3] + value[3]
    elif rgb_re.search(value):
        # e.g., value = "<css function: rgb(153, 51, 153)>", go figure:
        r, g, b = [int(x) for x in rgb_re.search(value).groups()]
        value = "#%02x%02x%02x" % (r, g, b)
    else:
        # Shrug
        pass

    return toColor(value, default)  # Calling the reportlab function


def getBorderStyle(value, default=None):
    if value and (str(value).lower() not in ("none", "hidden")):
        return value
    return default


mm = cm / 10.0
dpi96 = (1.0 / 96.0 * inch)

_absoluteSizeTable = {
    "1": 50.0 / 100.0,
    "xx-small": 50.0 / 100.0,
    "x-small": 50.0 / 100.0,
    "2": 75.0 / 100.0,
    "small": 75.0 / 100.0,
    "3": 100.0 / 100.0,
    "medium": 100.0 / 100.0,
    "4": 125.0 / 100.0,
    "large": 125.0 / 100.0,
    "5": 150.0 / 100.0,
    "x-large": 150.0 / 100.0,
    "6": 175.0 / 100.0,
    "xx-large": 175.0 / 100.0,
    "7": 200.0 / 100.0,
    "xxx-large": 200.0 / 100.0,
}

_relativeSizeTable = {
    "larger": 1.25,
    "smaller": 0.75,
    "+4": 200.0 / 100.0,
    "+3": 175.0 / 100.0,
    "+2": 150.0 / 100.0,
    "+1": 125.0 / 100.0,
    "-1": 75.0 / 100.0,
    "-2": 50.0 / 100.0,
    "-3": 25.0 / 100.0,
}

MIN_FONT_SIZE = 1.0


@memoized
def getSize(value, relative=0, base=None, default=0.0):
    """
    Converts strings to standard sizes.
    That is the function taking a string of CSS size ('12pt', '1cm' and so on)
    and converts it into a float in a standard unit (in our case, points).

    >>> getSize('12pt')
    12.0
    >>> getSize('1cm')
    28.346456692913385
    """
    try:
        original = value
        if value is None:
            return relative
        elif type(value) is float:
            return value
        elif isinstance(value, int):
            return float(value)
        elif type(value) in (tuple, list):
            value = "".join(value)
        value = str(value).strip().lower().replace(",", ".")
        if value[-2:] == 'cm':
            return float(value[:-2].strip()) * cm
        elif value[-2:] == 'mm':
            return float(value[:-2].strip()) * mm  # 1mm = 0.1cm
        elif value[-2:] == 'in':
            return float(value[:-2].strip()) * inch  # 1pt == 1/72inch
        elif value[-2:] == 'pt':
            return float(value[:-2].strip())
        elif value[-2:] == 'pc':
            return float(value[:-2].strip()) * 12.0  # 1pc == 12pt
        elif value[-2:] == 'px':
            # XXX W3C says, use 96pdi
            # http://www.w3.org/TR/CSS21/syndata.html#length-units
            return float(value[:-2].strip()) * dpi96
        elif value in ("none", "0", '0.0', "auto"):
            return 0.0
        elif relative:
            if value[-3:] == 'rem':  # XXX
                # 1rem = 1 * fontSize
                return float(value[:-3].strip()) * relative
            elif value[-2:] == 'em':  # XXX
                # 1em = 1 * fontSize
                return float(value[:-2].strip()) * relative
            elif value[-2:] == 'ex':  # XXX
                # 1ex = 1/2 fontSize
                return float(value[:-2].strip()) * (relative / 2.0)
            elif value[-1:] == '%':
                # 1% = (fontSize * 1) / 100
                return (relative * float(value[:-1].strip())) / 100.0
            elif value in ("normal", "inherit"):
                return relative
            elif value in _relativeSizeTable:
                if base:
                    return max(MIN_FONT_SIZE, base * _relativeSizeTable[value])
                return max(MIN_FONT_SIZE, relative * _relativeSizeTable[value])
            elif value in _absoluteSizeTable:
                if base:
                    return max(MIN_FONT_SIZE, base * _absoluteSizeTable[value])
                return max(MIN_FONT_SIZE, relative * _absoluteSizeTable[value])
            else:
                return max(MIN_FONT_SIZE, relative * float(value))
        try:
            value = float(value)
        except ValueError:
            log.warning("getSize: Not a float %r", value)
            return default  # value = 0
        return max(0, value)
    except Exception:
        log.warning("getSize %r %r", original, relative, exc_info=1)
        return default


@memoized
def getCoords(x, y, w, h, pagesize):
    """
    As a stupid programmer I like to use the upper left
    corner of the document as the 0,0 coords therefore
    we need to do some fancy calculations
    """
    #~ print pagesize
    ax, ay = pagesize
    if x < 0:
        x = ax + x
    if y < 0:
        y = ay + y
    if w is not None and h is not None:
        if w <= 0:
            w = (ax - x + w)
        if h <= 0:
            h = (ay - y + h)
        return x, (ay - y - h), w, h
    return x, (ay - y)


@memoized
def getBox(box, pagesize):
    """
    Parse sizes by corners in the form:
    <X-Left> <Y-Upper> <Width> <Height>
    The last to values with negative values are interpreted as offsets form
    the right and lower border.
    """
    box = str(box).split()
    if len(box) != 4:
        raise Exception("box not defined right way")
    x, y, w, h = [getSize(pos) for pos in box]
    return getCoords(x, y, w, h, pagesize)


def getFrameDimensions(data, page_width, page_height):
    """Calculate dimensions of a frame

    Returns left, top, width and height of the frame in points.
    """
    box = data.get("-pdf-frame-box", [])
    if len(box) == 4:
        return [getSize(x) for x in box]
    top = getSize(data.get("top", 0))
    left = getSize(data.get("left", 0))
    bottom = getSize(data.get("bottom", 0))
    right = getSize(data.get("right", 0))
    if "height" in data:
        height = getSize(data["height"])
        if "top" in data:
            top = getSize(data["top"])
            bottom = page_height - (top + height)
        elif "bottom" in data:
            bottom = getSize(data["bottom"])
            top = page_height - (bottom + height)
    if "width" in data:
        width = getSize(data["width"])
        if "left" in data:
            left = getSize(data["left"])
            right = page_width - (left + width)
        elif "right" in data:
            right = getSize(data["right"])
            left = page_width - (right + width)
    top += getSize(data.get("margin-top", 0))
    left += getSize(data.get("margin-left", 0))
    bottom += getSize(data.get("margin-bottom", 0))
    right += getSize(data.get("margin-right", 0))

    width = page_width - (left + right)
    height = page_height - (top + bottom)
    return left, top, width, height


@memoized
def getPos(position, pagesize):
    """
    Pair of coordinates
    """
    position = str(position).split()
    if len(position) != 2:
        raise Exception("position not defined right way")
    x, y = [getSize(pos) for pos in position]
    return getCoords(x, y, None, None, pagesize)


def getBool(s):
    " Is it a boolean? "
    return str(s).lower() in ("y", "yes", "1", "true")


_uid = 0


def getUID():
    " Unique ID "
    global _uid
    _uid += 1
    return str(_uid)


_alignments = {
    "left": TA_LEFT,
    "center": TA_CENTER,
    "middle": TA_CENTER,
    "right": TA_RIGHT,
    "justify": TA_JUSTIFY,
}


def getAlign(value, default=TA_LEFT):
    return _alignments.get(str(value).lower(), default)

GAE = "google.appengine" in sys.modules

if GAE:
    STRATEGIES = (
        six.BytesIO,
        six.BytesIO)
else:
    STRATEGIES = (
        six.BytesIO,
        tempfile.NamedTemporaryFile)


class pisaTempFile(object):

    """
    A temporary file implementation that uses memory unless
    either capacity is breached or fileno is requested, at which
    point a real temporary file will be created and the relevant
    details returned

    If capacity is -1 the second strategy will never be used.

    Inspired by:
    http://code.activestate.com/recipes/496744/
    """

    STRATEGIES = STRATEGIES

    CAPACITY = 10 * 1024

    def __init__(self, buffer="", capacity=CAPACITY):
        """Creates a TempFile object containing the specified buffer.
        If capacity is specified, we use a real temporary file once the
        file gets larger than that size.  Otherwise, the data is stored
        in memory.
        """

        self.capacity = capacity
        self.strategy = int(len(buffer) > self.capacity)
        try:
            self._delegate = self.STRATEGIES[self.strategy]()
        except IndexError:
            # Fallback for Google AppEnginge etc.
            self._delegate = self.STRATEGIES[0]()
        self.write(buffer)
        # we must set the file's position for preparing to read
        self.seek(0)

    def makeTempFile(self):
        """
        Switch to next startegy. If an error occured,
        stay with the first strategy
        """

        if self.strategy == 0:
            try:
                new_delegate = self.STRATEGIES[1]()
                new_delegate.write(self.getvalue())
                self._delegate = new_delegate
                self.strategy = 1
                log.warning("Created temporary file %s", self.name)
            except:
                self.capacity = - 1

    def getFileName(self):
        """
        Get a named temporary file
        """

        self.makeTempFile()
        return self.name

    def fileno(self):
        """
        Forces this buffer to use a temporary file as the underlying.
        object and returns the fileno associated with it.
        """
        self.makeTempFile()
        return self._delegate.fileno()

    def getvalue(self):
        """
        Get value of file. Work around for second strategy.
        Always returns bytes
        """

        if self.strategy == 0:
            return self._delegate.getvalue()
        self._delegate.flush()
        self._delegate.seek(0)
        value = self._delegate.read()
        if not isinstance(value, six.binary_type):
            value = value.encode('utf-8')
        return value

    def write(self, value):
        """
        If capacity != -1 and length of file > capacity it is time to switch
        """

        if self.capacity > 0 and self.strategy == 0:
            len_value = len(value)
            if len_value >= self.capacity:
                needs_new_strategy = True
            else:
                self.seek(0, 2)  # find end of file
                needs_new_strategy = \
                    (self.tell() + len_value) >= self.capacity
            if needs_new_strategy:
                self.makeTempFile()

        if not isinstance(value, six.binary_type):
            value = value.encode('utf-8')

        self._delegate.write(value)

    def __getattr__(self, name):
        try:
            return getattr(self._delegate, name)
        except AttributeError:
            # hide the delegation
            e = "object '%s' has no attribute '%s'" \
                % (self.__class__.__name__, name)
            raise AttributeError(e)


_rx_datauri = re.compile(
    "^data:(?P<mime>[a-z]+/[a-z]+);base64,(?P<data>.*)$", re.M | re.DOTALL)


class pisaFileObject:

    """
    XXX
    """

    def __init__(self, uri, basepath=None):

        self.basepath = basepath
        self.mimetype = None
        self.file = None
        self.data = None
        self.uri = None
        self.local = None
        self.tmp_file = None
        uri = uri or str()
        if not isinstance(uri, str):
            uri = uri.decode("utf-8")
        log.debug("FileObject %r, Basepath: %r", uri, basepath)

        # Data URI
        if uri.startswith("data:"):
            m = _rx_datauri.match(uri)
            self.mimetype = m.group("mime")

            b64 = urllib_unquote(m.group("data"))

            # The data may be incorrectly unescaped... repairs needed
            b64 = b64.strip("b'").strip("'").encode()
            b64 = re.sub(b"\\n", b'', b64)
            b64 = re.sub(b'[^A-Za-z0-9\\+\\/]+', b'', b64)



            # Add padding as needed, to make length into a multiple of 4
            #
            b64 += b"=" * ((4 - len(b64) % 4) % 4)

            self.data = base64.b64decode(b64)

        else:
            # Check if we have an external scheme
            if basepath and not urlparse.urlparse(uri).scheme:
                urlParts = urlparse.urlparse(basepath)
            else:
                urlParts = urlparse.urlparse(uri)

            log.debug("URLParts: {}".format((urlParts, urlParts.scheme)))

            if urlParts.scheme == 'file':
                if basepath and uri.startswith('/'):
                    uri = urlparse.urljoin(basepath, uri[1:])
                urlResponse = urllib2.urlopen(uri)
                self.mimetype = urlResponse.info().get(
                    "Content-Type", '').split(";")[0]
                self.uri = urlResponse.geturl()
                self.file = urlResponse

            # Drive letters have len==1 but we are looking
            # for things like http:
            elif urlParts.scheme in ('http', 'https'):

                log.debug("Sending request for {} with httplib".format(uri))

                # External data
                if basepath:
                    uri = urlparse.urljoin(basepath, uri)

                log.debug("Uri parsed: {}".format(uri))

                #path = urlparse.urlsplit(url)[2]
                #mimetype = getMimeType(path)

                # Using HTTPLIB
                url_splitted = urlparse.urlsplit(uri)
                server = url_splitted[1]
                path = url_splitted[2]
                path += "?" + url_splitted[3] if url_splitted[3] else ""
                if uri.startswith("https://"):
                    conn = httplib.HTTPSConnection(server,  **httpConfig)
                else:
                    conn = httplib.HTTPConnection(server)
                conn.request("GET", path)
                r1 = conn.getresponse()
                # log.debug("HTTP %r %r %r %r", server, path, uri, r1)
                if (r1.status, r1.reason) == (200, "OK"):
                    self.mimetype = r1.getheader(
                        "Content-Type", '').split(";")[0]
                    self.uri = uri
                    log.debug("here")
                    if r1.getheader("content-encoding") == "gzip":
                        import gzip

                        self.file = gzip.GzipFile(
                            mode="rb", fileobj=six.BytesIO(r1.read()))
                    else:
                        self.file = pisaTempFile(r1.read())
                else:
                    log.debug(
                        "Received non-200 status: {}".format((r1.status, r1.reason)))
                    try:
                        urlResponse = urllib2.urlopen(uri)
                    except urllib2.HTTPError as e:
                        log.error("Could not process uri: {}".format(e))
                        return
                    self.mimetype = urlResponse.info().get(
                        "Content-Type", '').split(";")[0]
                    self.uri = urlResponse.geturl()
                    self.file = urlResponse
                conn.close()

            else:

                log.debug("Unrecognized scheme, assuming local file path")

                # Local data
                if basepath:
                    if sys.platform == 'win32' and os.path.isfile(basepath):
                        basepath = os.path.dirname(basepath)
                    uri = os.path.normpath(os.path.join(basepath, uri))

                if os.path.isfile(uri):
                    self.uri = uri
                    self.local = uri

                    self.setMimeTypeByName(uri)
                    if self.mimetype and self.mimetype.startswith('text'):
                        self.file = open(uri, "r") #removed bytes... lets hope it goes ok :/
                    else:
                        # removed bytes... lets hope it goes ok :/
                        self.file = open(uri, "rb")

    def getFile(self):
        if self.file is not None:
            return self.file
        if self.data is not None:
            return pisaTempFile(self.data)
        return None

    def getNamedFile(self):
        if self.notFound():
            return None
        if self.local:
            return str(self.local)
        if not self.tmp_file:
            self.tmp_file = tempfile.NamedTemporaryFile()
            if self.file:
                shutil.copyfileobj(self.file, self.tmp_file)
            else:
                self.tmp_file.write(self.getData())
            self.tmp_file.flush()
        return self.tmp_file.name

    def getData(self):
        if self.data is not None:
            return self.data
        if self.file is not None:
            try:
                self.data = self.file.read()
            except:
                if self.mimetype and self.mimetype.startswith('text'):
                    self.file = open(self.file.name, "rb") #removed bytes... lets hope it goes ok :/
                    self.data = self.file.read().decode('utf-8')
                else:
                    raise
            return self.data
        return None

    def notFound(self):
        return (self.file is None) and (self.data is None)

    def setMimeTypeByName(self, name):
        " Guess the mime type "
        mimetype = mimetypes.guess_type(name)[0]
        if mimetype is not None:
            self.mimetype = mimetypes.guess_type(name)[0].split(";")[0]


def getFile(*a, **kw):
    file = pisaFileObject(*a, **kw)
    if file.notFound():
        return None
    return file


COLOR_BY_NAME = {
    'activeborder': Color(212, 208, 200),
    'activecaption': Color(10, 36, 106),
    'aliceblue': Color(.941176, .972549, 1),
    'antiquewhite': Color(.980392, .921569, .843137),
    'appworkspace': Color(128, 128, 128),
    'aqua': Color(0, 1, 1),
    'aquamarine': Color(.498039, 1, .831373),
    'azure': Color(.941176, 1, 1),
    'background': Color(58, 110, 165),
    'beige': Color(.960784, .960784, .862745),
    'bisque': Color(1, .894118, .768627),
    'black': Color(0, 0, 0),
    'blanchedalmond': Color(1, .921569, .803922),
    'blue': Color(0, 0, 1),
    'blueviolet': Color(.541176, .168627, .886275),
    'brown': Color(.647059, .164706, .164706),
    'burlywood': Color(.870588, .721569, .529412),
    'buttonface': Color(212, 208, 200),
    'buttonhighlight': Color(255, 255, 255),
    'buttonshadow': Color(128, 128, 128),
    'buttontext': Color(0, 0, 0),
    'cadetblue': Color(.372549, .619608, .627451),
    'captiontext': Color(255, 255, 255),
    'chartreuse': Color(.498039, 1, 0),
    'chocolate': Color(.823529, .411765, .117647),
    'coral': Color(1, .498039, .313725),
    'cornflowerblue': Color(.392157, .584314, .929412),
    'cornsilk': Color(1, .972549, .862745),
    'crimson': Color(.862745, .078431, .235294),
    'cyan': Color(0, 1, 1),
    'darkblue': Color(0, 0, .545098),
    'darkcyan': Color(0, .545098, .545098),
    'darkgoldenrod': Color(.721569, .52549, .043137),
    'darkgray': Color(.662745, .662745, .662745),
    'darkgreen': Color(0, .392157, 0),
    'darkgrey': Color(.662745, .662745, .662745),
    'darkkhaki': Color(.741176, .717647, .419608),
    'darkmagenta': Color(.545098, 0, .545098),
    'darkolivegreen': Color(.333333, .419608, .184314),
    'darkorange': Color(1, .54902, 0),
    'darkorchid': Color(.6, .196078, .8),
    'darkred': Color(.545098, 0, 0),
    'darksalmon': Color(.913725, .588235, .478431),
    'darkseagreen': Color(.560784, .737255, .560784),
    'darkslateblue': Color(.282353, .239216, .545098),
    'darkslategray': Color(.184314, .309804, .309804),
    'darkslategrey': Color(.184314, .309804, .309804),
    'darkturquoise': Color(0, .807843, .819608),
    'darkviolet': Color(.580392, 0, .827451),
    'deeppink': Color(1, .078431, .576471),
    'deepskyblue': Color(0, .74902, 1),
    'dimgray': Color(.411765, .411765, .411765),
    'dimgrey': Color(.411765, .411765, .411765),
    'dodgerblue': Color(.117647, .564706, 1),
    'firebrick': Color(.698039, .133333, .133333),
    'floralwhite': Color(1, .980392, .941176),
    'forestgreen': Color(.133333, .545098, .133333),
    'fuchsia': Color(1, 0, 1),
    'gainsboro': Color(.862745, .862745, .862745),
    'ghostwhite': Color(.972549, .972549, 1),
    'gold': Color(1, .843137, 0),
    'goldenrod': Color(.854902, .647059, .12549),
    'gray': Color(.501961, .501961, .501961),
    'graytext': Color(128, 128, 128),
    'green': Color(0, .501961, 0),
    'greenyellow': Color(.678431, 1, .184314),
    'grey': Color(.501961, .501961, .501961),
    'highlight': Color(10, 36, 106),
    'highlighttext': Color(255, 255, 255),
    'honeydew': Color(.941176, 1, .941176),
    'hotpink': Color(1, .411765, .705882),
    'inactiveborder': Color(212, 208, 200),
    'inactivecaption': Color(128, 128, 128),
    'inactivecaptiontext': Color(212, 208, 200),
    'indianred': Color(.803922, .360784, .360784),
    'indigo': Color(.294118, 0, .509804),
    'infobackground': Color(255, 255, 225),
    'infotext': Color(0, 0, 0),
    'ivory': Color(1, 1, .941176),
    'khaki': Color(.941176, .901961, .54902),
    'lavender': Color(.901961, .901961, .980392),
    'lavenderblush': Color(1, .941176, .960784),
    'lawngreen': Color(.486275, .988235, 0),
    'lemonchiffon': Color(1, .980392, .803922),
    'lightblue': Color(.678431, .847059, .901961),
    'lightcoral': Color(.941176, .501961, .501961),
    'lightcyan': Color(.878431, 1, 1),
    'lightgoldenrodyellow': Color(.980392, .980392, .823529),
    'lightgray': Color(.827451, .827451, .827451),
    'lightgreen': Color(.564706, .933333, .564706),
    'lightgrey': Color(.827451, .827451, .827451),
    'lightpink': Color(1, .713725, .756863),
    'lightsalmon': Color(1, .627451, .478431),
    'lightseagreen': Color(.12549, .698039, .666667),
    'lightskyblue': Color(.529412, .807843, .980392),
    'lightslategray': Color(.466667, .533333, .6),
    'lightslategrey': Color(.466667, .533333, .6),
    'lightsteelblue': Color(.690196, .768627, .870588),
    'lightyellow': Color(1, 1, .878431),
    'lime': Color(0, 1, 0),
    'limegreen': Color(.196078, .803922, .196078),
    'linen': Color(.980392, .941176, .901961),
    'magenta': Color(1, 0, 1),
    'maroon': Color(.501961, 0, 0),
    'mediumaquamarine': Color(.4, .803922, .666667),
    'mediumblue': Color(0, 0, .803922),
    'mediumorchid': Color(.729412, .333333, .827451),
    'mediumpurple': Color(.576471, .439216, .858824),
    'mediumseagreen': Color(.235294, .701961, .443137),
    'mediumslateblue': Color(.482353, .407843, .933333),
    'mediumspringgreen': Color(0, .980392, .603922),
    'mediumturquoise': Color(.282353, .819608, .8),
    'mediumvioletred': Color(.780392, .082353, .521569),
    'menu': Color(212, 208, 200),
    'menutext': Color(0, 0, 0),
    'midnightblue': Color(.098039, .098039, .439216),
    'mintcream': Color(.960784, 1, .980392),
    'mistyrose': Color(1, .894118, .882353),
    'moccasin': Color(1, .894118, .709804),
    'navajowhite': Color(1, .870588, .678431),
    'navy': Color(0, 0, .501961),
    'oldlace': Color(.992157, .960784, .901961),
    'olive': Color(.501961, .501961, 0),
    'olivedrab': Color(.419608, .556863, .137255),
    'orange': Color(1, .647059, 0),
    'orangered': Color(1, .270588, 0),
    'orchid': Color(.854902, .439216, .839216),
    'palegoldenrod': Color(.933333, .909804, .666667),
    'palegreen': Color(.596078, .984314, .596078),
    'paleturquoise': Color(.686275, .933333, .933333),
    'palevioletred': Color(.858824, .439216, .576471),
    'papayawhip': Color(1, .937255, .835294),
    'peachpuff': Color(1, .854902, .72549),
    'peru': Color(.803922, .521569, .247059),
    'pink': Color(1, .752941, .796078),
    'plum': Color(.866667, .627451, .866667),
    'powderblue': Color(.690196, .878431, .901961),
    'purple': Color(.501961, 0, .501961),
    'red': Color(1, 0, 0),
    'rosybrown': Color(.737255, .560784, .560784),
    'royalblue': Color(.254902, .411765, .882353),
    'saddlebrown': Color(.545098, .270588, .07451),
    'salmon': Color(.980392, .501961, .447059),
    'sandybrown': Color(.956863, .643137, .376471),
    'scrollbar': Color(212, 208, 200),
    'seagreen': Color(.180392, .545098, .341176),
    'seashell': Color(1, .960784, .933333),
    'sienna': Color(.627451, .321569, .176471),
    'silver': Color(.752941, .752941, .752941),
    'skyblue': Color(.529412, .807843, .921569),
    'slateblue': Color(.415686, .352941, .803922),
    'slategray': Color(.439216, .501961, .564706),
    'slategrey': Color(.439216, .501961, .564706),
    'snow': Color(1, .980392, .980392),
    'springgreen': Color(0, 1, .498039),
    'steelblue': Color(.27451, .509804, .705882),
    'tan': Color(.823529, .705882, .54902),
    'teal': Color(0, .501961, .501961),
    'thistle': Color(.847059, .74902, .847059),
    'threeddarkshadow': Color(64, 64, 64),
    'threedface': Color(212, 208, 200),
    'threedhighlight': Color(255, 255, 255),
    'threedlightshadow': Color(212, 208, 200),
    'threedshadow': Color(128, 128, 128),
    'tomato': Color(1, .388235, .278431),
    'turquoise': Color(.25098, .878431, .815686),
    'violet': Color(.933333, .509804, .933333),
    'wheat': Color(.960784, .870588, .701961),
    'white': Color(1, 1, 1),
    'whitesmoke': Color(.960784, .960784, .960784),
    'window': Color(255, 255, 255),
    'windowframe': Color(0, 0, 0),
    'windowtext': Color(0, 0, 0),
    'yellow': Color(1, 1, 0),
    'yellowgreen': Color(.603922, .803922, .196078)
}


def get_default_asian_font():
    lower_font_list = []
    upper_font_list = []

    font_dict = copy(reportlab.pdfbase._cidfontdata.defaultUnicodeEncodings)
    fonts = font_dict.keys()

    for font in fonts:
        upper_font_list.append(font)
        lower_font_list.append(font.lower())
    default_asian_font = {lower_font_list[i]: upper_font_list[i] for i in range(len(lower_font_list))}

    return default_asian_font


def set_asian_fonts(fontname):
    font_dict = copy(reportlab.pdfbase._cidfontdata.defaultUnicodeEncodings)
    fonts = font_dict.keys()
    if fontname in fonts:
        pdfmetrics.registerFont(UnicodeCIDFont(fontname))

<<<<<<< HEAD
        list = copy(reportlab.pdfbase._cidfontdata.defaultUnicodeEncodings)
        list = list.keys()
        if fontname in list:
            pdfmetrics.registerFont(UnicodeCIDFont(fontname))
=======
>>>>>>> 5ec9d1a2

def detect_language(name):
    asian_language_list = xhtml2pdf.default.DEFAULT_LANGUAGE_LIST
    if name in asian_language_list:
        return name


def arabic_format(text, language):
    # Note: right now all of the languages are treated the same way.
    # But maybe in the future we have to for example implement something
    # for "hebrew" that isn't used in "arabic"
    if detect_language(language) in ('arabic', 'hebrew', 'persian', 'urdu', 'pashto', 'sindhi'):
        ar = arabic_reshaper.reshape(text)
        return get_display(ar)
    else:
        return None

<<<<<<< HEAD
def frag_text_language_check(context,frag_text):
=======

def frag_text_language_check(context, frag_text):
>>>>>>> 5ec9d1a2
    if hasattr(context, 'language'):
        language = context.__getattribute__('language')
        detect_language_result = arabic_format(frag_text, language)
        if detect_language_result:
            return detect_language_result<|MERGE_RESOLUTION|>--- conflicted
+++ resolved
@@ -967,13 +967,6 @@
     if fontname in fonts:
         pdfmetrics.registerFont(UnicodeCIDFont(fontname))
 
-<<<<<<< HEAD
-        list = copy(reportlab.pdfbase._cidfontdata.defaultUnicodeEncodings)
-        list = list.keys()
-        if fontname in list:
-            pdfmetrics.registerFont(UnicodeCIDFont(fontname))
-=======
->>>>>>> 5ec9d1a2
 
 def detect_language(name):
     asian_language_list = xhtml2pdf.default.DEFAULT_LANGUAGE_LIST
@@ -991,12 +984,8 @@
     else:
         return None
 
-<<<<<<< HEAD
-def frag_text_language_check(context,frag_text):
-=======
 
 def frag_text_language_check(context, frag_text):
->>>>>>> 5ec9d1a2
     if hasattr(context, 'language'):
         language = context.__getattribute__('language')
         detect_language_result = arabic_format(frag_text, language)
