--- conflicted
+++ resolved
@@ -376,11 +376,7 @@
 
     def __init__(self, path, debug=0, capacity=-1):
         self.fontList = copy.copy(xhtml2pdf.default.DEFAULT_FONT)
-<<<<<<< HEAD
-        self.asianFontList = copy.copy(xhtml2pdf.util.DEFAULT_ASIAN_FONT)
-=======
         self.asianFontList = copy.copy(xhtml2pdf.util.get_default_asian_font())
->>>>>>> fc7f5aa5
         set_value(self,
                   ('path', 'story', 'text', 'log', 'frameStaticList',
                    'pisaBackgroundList', 'frameList', 'anchorFrag',
