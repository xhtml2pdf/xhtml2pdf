# -*- coding: utf-8 -*-

# Copyright 2010 Dirk Holtwick, holtwick.it
#
# Licensed under the Apache License, Version 2.0 (the "License");
# you may not use this file except in compliance with the License.
# You may obtain a copy of the License at
#
#     http://www.apache.org/licenses/LICENSE-2.0
#
# Unless required by applicable law or agreed to in writing, software
# distributed under the License is distributed on an "AS IS" BASIS,
# WITHOUT WARRANTIES OR CONDITIONS OF ANY KIND, either express or implied.
# See the License for the specific language governing permissions and
# limitations under the License.

import copy
import logging
import os
import re

import six
from reportlab import rl_settings
from reportlab.lib.enums import TA_LEFT
from reportlab.lib.fonts import addMapping
from reportlab.lib.pagesizes import A4
from reportlab.lib.styles import ParagraphStyle
from reportlab.pdfbase import pdfmetrics
from reportlab.pdfbase.ttfonts import TTFont
from reportlab.platypus.frames import Frame, ShowBoundaryValue
from reportlab.platypus.paraparser import ParaFrag, ps2tt, tt2ps

import xhtml2pdf.default
import xhtml2pdf.parser
from xhtml2pdf.util import (arabic_format, copy_attrs, frag_text_language_check, getColor, getCoords, getFile,
                            getFrameDimensions, getSize, pisaFileObject, set_asian_fonts, set_value)
from xhtml2pdf.w3c import css
from xhtml2pdf.xhtml2pdf_reportlab import (PmlPageCount, PmlPageTemplate, PmlParagraph,
                                           PmlParagraphAndImage, PmlTableOfContents)

TupleType = tuple
ListType = list
basestring = six.text_type
try:
    import urlparse
except ImportError:
    import urllib.parse as urlparse

rl_settings.warnOnMissingFontGlyphs = 0
log = logging.getLogger("xhtml2pdf")

sizeDelta = 2       # amount to reduce font size by for super and sub script
subFraction = 0.4   # fraction of font size that a sub script should be lowered
superFraction = 0.4

NBSP = u"\u00a0"


def clone(self, **kwargs):
    n = ParaFrag(**self.__dict__)
    if kwargs:
        d = n.__dict__
        d.update(kwargs)
        # This else could cause trouble in Paragraphs with images etc.
        if "cbDefn" in d:
            del d["cbDefn"]
    n.bulletText = None
    return n


ParaFrag.clone = clone


def getParaFrag(style):
    frag = ParaFrag()

    set_value(frag,
              ('sub', 'super', 'rise', 'underline', 'strike', 'greek',
               'leading', 'leadingSpace', 'spaceBefore',
               'spaceAfter', 'leftIndent', 'rightIndent', 'firstLineIndent',
               'borderPadding', 'paddingLeft', 'paddingRight',
               'paddingTop', 'paddingBottom', 'bulletIndent',
               'insideStaticFrame', 'outlineLevel'
               ),
              0)

    set_value(frag,
              ('backColor', 'vAlign', 'link', 'borderStyle',
               'borderColor', 'listStyleType', 'listStyleImage',
               'wordWrap', 'height', 'width', 'bulletText'
               ),
              None
              )
    set_value(frag,
              ('pageNumber', 'pageCount', 'outline',
               'outlineOpen', 'keepWithNext'),
              False)

    frag.text = ""
    frag.fontName = "Times-Roman"
    frag.fontName, frag.bold, frag.italic = ps2tt(style.fontName)
    frag.fontSize = style.fontSize
    frag.textColor = style.textColor

    # Extras
    frag.letterSpacing = "normal"
    frag.leadingSource = "150%"
    frag.alignment = TA_LEFT
    frag.borderWidth = 1

    frag.borderLeftWidth = frag.borderWidth
    frag.borderLeftColor = frag.borderColor
    frag.borderLeftStyle = frag.borderStyle
    frag.borderRightWidth = frag.borderWidth
    frag.borderRightColor = frag.borderColor
    frag.borderRightStyle = frag.borderStyle
    frag.borderTopWidth = frag.borderWidth
    frag.borderTopColor = frag.borderColor
    frag.borderTopStyle = frag.borderStyle
    frag.borderBottomWidth = frag.borderWidth
    frag.borderBottomColor = frag.borderColor
    frag.borderBottomStyle = frag.borderStyle

    frag.whiteSpace = "normal"
    frag.bulletFontName = "Helvetica"
    frag.zoom = 1.0

    return frag


def getDirName(path):
    parts = urlparse.urlparse(path)
    if parts.scheme:
        return path
    else:
        return os.path.dirname(os.path.abspath(path))


class pisaCSSBuilder(css.CSSBuilder):

    def atFontFace(self, declarations):
        """
        Embed fonts
        """
        result = self.ruleset([self.selector('*')], declarations)
        data = list(result[0].values())[0]
        if "src" not in data:
            # invalid - source is required, ignore this specification
            return {}, {}
        names = data["font-family"]

        # Font weight
        fweight = str(data.get("font-weight", "normal")).lower()
        bold = fweight in ("bold", "bolder", "500", "600", "700", "800", "900")
        if not bold and fweight != "normal":
            log.warning(
                self.c.warning("@fontface, unknown value font-weight '%s'", fweight))

        # Font style
        italic = str(
            data.get("font-style", "")).lower() in ("italic", "oblique")

        # The "src" attribute can be a CSS group but in that case
        # ignore everything except the font URI
        uri = data['src']
        fonts = []

        if isinstance(data['src'], list):
            for part in uri:
                if isinstance(part, basestring):
                    fonts.append(part)
        else:
            fonts.append(uri)

        for font in fonts:
            src = self.c.getFile(font, relative=self.c.cssParser.rootPath)
            self.c.loadFont(
                names,
                src,
                bold=bold,
                italic=italic)
        return {}, {}

    def _pisaAddFrame(self, name, data, first=False, border=None, size=(0, 0)):
        c = self.c
        if not name:
            name = "-pdf-frame-%d" % c.UID()
        if data.get('is_landscape', False):
            size = (size[1], size[0])
        x, y, w, h = getFrameDimensions(data, size[0], size[1])
        # print name, x, y, w, h
        # if not (w and h):
        #    return None
        if first:
            return name, None, data.get("-pdf-frame-border", border), x, y, w, h, data

        return (name, data.get("-pdf-frame-content", None),
                data.get("-pdf-frame-border", border), x, y, w, h, data)

    def _getFromData(self, data, attr, default=None, func=None):
        if not func:
            def func(x): return x

        if type(attr) in (list, tuple):
            for a in attr:
                if a in data:
                    return func(data[a])
                return default
        else:
            if attr in data:
                return func(data[attr])
            return default

    def atPage(self, name, pseudopage, data, isLandscape, pageBorder):
        c = self.c
        name = name or "body"

        if name in c.templateList:
            log.warning(
                self.c.warning("template '%s' has already been defined", name))

        padding_top = self._getFromData(data, 'padding-top', 0, getSize)
        padding_left = self._getFromData(data, 'padding-left', 0, getSize)
        padding_right = self._getFromData(data, 'padding-right', 0, getSize)
        padding_bottom = self._getFromData(data, 'padding-bottom', 0, getSize)
        border_color = self._getFromData(data, ('border-top-color', 'border-bottom-color',
                                                'border-left-color', 'border-right-color'), None, getColor)
        border_width = self._getFromData(data, ('border-top-width', 'border-bottom-width',
                                                'border-left-width', 'border-right-width'), 0, getSize)

        for prop in ("margin-top", "margin-left", "margin-right", "margin-bottom",
                     "top", "left", "right", "bottom", "width", "height"):
            if prop in data:
                c.frameList.append(
                    self._pisaAddFrame(name, data, first=True, border=pageBorder, size=c.pageSize))
                break

        # Frames have to be calculated after we know the pagesize
        frameList = []
        staticList = []
        for fname, static, border, x, y, w, h, fdata in c.frameList:
            fpadding_top = self._getFromData(
                fdata, 'padding-top', padding_top, getSize)
            fpadding_left = self._getFromData(
                fdata, 'padding-left', padding_left, getSize)
            fpadding_right = self._getFromData(
                fdata, 'padding-right', padding_right, getSize)
            fpadding_bottom = self._getFromData(
                fdata, 'padding-bottom', padding_bottom, getSize)
            fborder_color = self._getFromData(fdata, ('border-top-color', 'border-bottom-color',
                                                      'border-left-color', 'border-right-color'), border_color, getColor)
            fborder_width = self._getFromData(fdata, ('border-top-width', 'border-bottom-width',
                                                      'border-left-width', 'border-right-width'), border_width, getSize)

            if border or pageBorder:

                frame_border = ShowBoundaryValue(width=int(border))   #frame_border = ShowBoundaryValue() to
                                                                      #frame_border = ShowBoundaryValue(width=int(border))
            else:
                frame_border = ShowBoundaryValue(
                    color=fborder_color, width=fborder_width)

            # fix frame sizing problem.
            if static:
                x, y, w, h = getFrameDimensions(
                    fdata, c.pageSize[0], c.pageSize[1])
            x, y, w, h = getCoords(x, y, w, h, c.pageSize)
            if w <= 0 or h <= 0:
                log.warning(
                    self.c.warning("Negative width or height of frame. Check @frame definitions."))

            frame = Frame(
                x, y, w, h,
                id=fname,
                leftPadding=fpadding_left,
                rightPadding=fpadding_right,
                bottomPadding=fpadding_bottom,
                topPadding=fpadding_top,
                showBoundary=frame_border)

            if static:
                frame.pisaStaticStory = []
                c.frameStatic[static] = [frame] + c.frameStatic.get(static, [])
                staticList.append(frame)
            else:
                frameList.append(frame)

        background = data.get("background-image", None)
        if background:
            # should be relative to the css file
            background = self.c.getFile(
                background, relative=self.c.cssParser.rootPath)

        if not frameList:
            log.warning(
                c.warning("missing explicit frame definition for content or just static frames"))
            fname, static, border, x, y, w, h, data = self._pisaAddFrame(name, data, first=True, border=pageBorder,
                                                                         size=c.pageSize)
            x, y, w, h = getCoords(x, y, w, h, c.pageSize)
            if w <= 0 or h <= 0:
                log.warning(
                    c.warning("Negative width or height of frame. Check @page definitions."))

            if border or pageBorder:
                frame_border = ShowBoundaryValue()
            else:
                frame_border = ShowBoundaryValue(
                    color=border_color, width=border_width)

            frameList.append(Frame(
                x, y, w, h,
                id=fname,
                leftPadding=padding_left,
                rightPadding=padding_right,
                bottomPadding=padding_bottom,
                topPadding=padding_top,
                showBoundary=frame_border))

        pt = PmlPageTemplate(
            id=name,
            frames=frameList,
            pagesize=c.pageSize,
        )
        pt.pisaStaticList = staticList
        pt.pisaBackground = background
        pt.pisaBackgroundList = c.pisaBackgroundList

        if isLandscape:
            pt.pageorientation = pt.LANDSCAPE

        c.templateList[name] = pt
        c.template = None
        c.frameList = []
        c.frameStaticList = []

        return {}, {}

    def atFrame(self, name, declarations):
        if declarations:
            result = self.ruleset([self.selector('*')], declarations)
            # print "@BOX", name, declarations, result

            data = result[0]
            if data:
                try:
                    data = data.values()[0]
                except Exception:
                    data = data.popitem()[1]
                self.c.frameList.append(
                    self._pisaAddFrame(name, data, size=self.c.pageSize))

        return {}, {}  # TODO: It always returns empty dicts?


class pisaCSSParser(css.CSSParser):

    def parseExternal(self, cssResourceName):
        result = None
        oldRootPath = self.rootPath
        cssFile = self.c.getFile(cssResourceName, relative=self.rootPath)
        if not cssFile:
            return None
        if self.rootPath and urlparse.urlparse(self.rootPath).scheme:
            self.rootPath = urlparse.urljoin(self.rootPath, cssResourceName)
        else:
            self.rootPath = getDirName(cssFile.uri)
        try:
            result = self.parse(cssFile.getData())
            self.rootPath = oldRootPath
        except Exception as e:
            print(e)
        return result


class pisaContext(object):
    """
    Helper class for creation of reportlab story and container for
    various data.
    """

    def __init__(self, path, debug=0, capacity=-1):
        self.fontList = copy.copy(xhtml2pdf.default.DEFAULT_FONT)
        self.asianFontList = copy.copy(xhtml2pdf.default.DEFAULT_ASIAN_FONT)
        set_value(self,
                  ('path', 'story', 'text', 'log', 'frameStaticList',
                   'pisaBackgroundList', 'frameList', 'anchorFrag',
                   'anchorName', 'fragList', 'fragAnchor', 'fragStack'
                   ), [],  _copy=True)

        set_value(self, ('node', 'indexing_story',
                         'template', 'keepInFrameIndex',
                         'tableData', 'image'),
                  None)
        set_value(self, ('err', 'warn', 'uidctr', 'listCounter'), 0)
        set_value(self, ('text', 'cssText', 'cssDefaultText'), "")
        set_value(self, ('templateList', 'frameStatic', 'imageData'),
                  {}, _copy=True)
        self.capacity = capacity
        self.toc = PmlTableOfContents()
        self.multiBuild = False
        self.pageSize = A4
        self.baseFontSize = getSize("12pt")
        self.frag = self.fragBlock = getParaFrag(
            ParagraphStyle('default%d' % self.UID()))
        self.fragStrip = True
        self.force = False

        # External callback function for path calculations
        self.pathCallback = None

        # Store path to document
        self.pathDocument = path or "__dummy__"
        parts = urlparse.urlparse(self.pathDocument)
        if not parts.scheme:
            self.pathDocument = os.path.abspath(self.pathDocument)
        self.pathDirectory = getDirName(self.pathDocument)

        self.meta = dict(
            author="",
            title="",
            subject="",
            keywords="",
            pagesize=A4,
        )

    def UID(self):
        self.uidctr += 1
        return self.uidctr

    # METHODS FOR CSS
    def addCSS(self, value):
        value = value.strip()
        if value.startswith("<![CDATA["):
            value = value[9: - 3]
        if value.startswith("<!--"):
            value = value[4: - 3]
        self.cssText += value.strip() + "\n"

    # METHODS FOR CSS
    def addDefaultCSS(self, value):
        value = value.strip()
        if value.startswith("<![CDATA["):
            value = value[9: - 3]
        if value.startswith("<!--"):
            value = value[4: - 3]
        self.cssDefaultText += value.strip() + "\n"

    def parseCSS(self):
        # This self-reference really should be refactored. But for now
        # we'll settle for using weak references. This avoids memory
        # leaks because the garbage collector (at least on cPython
        # 2.7.3) isn't aggressive enough.
        import weakref

        self.cssBuilder = pisaCSSBuilder(mediumSet=["all", "print", "pdf"])
        #self.cssBuilder.c = self
        self.cssBuilder._c = weakref.ref(self)
        pisaCSSBuilder.c = property(lambda self: self._c())

        self.cssParser = pisaCSSParser(self.cssBuilder)
        self.cssParser.rootPath = self.pathDirectory
        #self.cssParser.c = self
        self.cssParser._c = weakref.ref(self)
        pisaCSSParser.c = property(lambda self: self._c())

        self.css = self.cssParser.parse(self.cssText)
        self.cssDefault = self.cssParser.parse(self.cssDefaultText)
        self.cssCascade = css.CSSCascadeStrategy(
            userAgent=self.cssDefault, user=self.css)
        self.cssCascade.parser = self.cssParser

    # METHODS FOR STORY
    def addStory(self, data):
        self.story.append(data)

    def swapStory(self, story=None):
        story = story if story is not None else []
        self.story, story = copy.copy(story), copy.copy(self.story)
        return story

    def toParagraphStyle(self, first):
        style = ParagraphStyle(
            'default%d' % self.UID(), keepWithNext=first.keepWithNext)

        copy_attrs(style, first,
                   ('fontName', 'fontSize', 'letterSpacing', 'backColor',
                    'spaceBefore', 'spaceAfter', 'leftIndent', 'rightIndent',
                       'firstLineIndent', 'textColor', 'alignment',
                       'bulletIndent', 'wordWrap', 'borderTopStyle',
                       'borderTopWidth', 'borderTopColor',
                       'borderBottomStyle', 'borderBottomWidth',
                       'borderBottomColor', 'borderLeftStyle',
                       'borderLeftWidth', 'borderLeftColor',
                       'borderRightStyle', 'borderRightWidth',
                       'borderRightColor', 'paddingTop', 'paddingBottom',
                       'paddingLeft', 'paddingRight', 'borderPadding'
                    )
                   )

        style.leading = max(
            first.leading + first.leadingSpace, first.fontSize * 1.25)
        style.bulletFontName = first.bulletFontName or first.fontName
        style.bulletFontSize = first.fontSize

        # Border handling for Paragraph

        # Transfer the styles for each side of the border, *not* the whole
        # border values that reportlab supports. We'll draw them ourselves in
        # PmlParagraph.

        # If no border color is given, the text color is used (XXX Tables!)
        if (style.borderTopColor is None) and style.borderTopWidth:
            style.borderTopColor = first.textColor
        if (style.borderBottomColor is None) and style.borderBottomWidth:
            style.borderBottomColor = first.textColor
        if (style.borderLeftColor is None) and style.borderLeftWidth:
            style.borderLeftColor = first.textColor
        if (style.borderRightColor is None) and style.borderRightWidth:
            style.borderRightColor = first.textColor

        style.fontName = tt2ps(first.fontName, first.bold, first.italic)

        return style

    def addTOC(self):
        styles = []
        for i in six.moves.range(20):
            self.node.attributes["class"] = "pdftoclevel%d" % i
            self.cssAttr = xhtml2pdf.parser.CSSCollect(self.node, self)
            xhtml2pdf.parser.CSS2Frag(self, {
                "margin-top": 0,
                "margin-bottom": 0,
                "margin-left": 0,
                "margin-right": 0,
            }, True)
            pstyle = self.toParagraphStyle(self.frag)
            styles.append(pstyle)

        self.toc.levelStyles = styles
        self.addStory(self.toc)
        self.indexing_story = None

    def addPageCount(self):
        if not self.multiBuild:
            self.indexing_story = PmlPageCount()
            self.multiBuild = True

    def dumpPara(self, frags, style):
        return

    def addPara(self, force=False):

        force = (force or self.force)
        self.force = False

        # Cleanup the trail
        rfragList = reversed(self.fragList)

        # Find maximum lead
        maxLeading = 0
        #fontSize = 0
        for frag in self.fragList:
            leading = getSize(
                frag.leadingSource, frag.fontSize) + frag.leadingSpace
            maxLeading = max(
                leading, frag.fontSize + frag.leadingSpace, maxLeading)
            frag.leading = leading

        if force or (self.text.strip() and self.fragList):

            # Update paragraph style by style of first fragment
            first = self.fragBlock
            style = self.toParagraphStyle(first)
            # style.leading = first.leading + first.leadingSpace
            if first.leadingSpace:
                style.leading = maxLeading
            else:
                style.leading = getSize(
                    first.leadingSource, first.fontSize) + first.leadingSpace

            bulletText = copy.copy(first.bulletText)
            first.bulletText = None

            # Add paragraph to story
            if force or len(self.fragAnchor + self.fragList) > 0:

                # We need this empty fragment to work around problems in
                # Reportlab paragraphs regarding backGround etc.
                if self.fragList:
                    self.fragList.append(self.fragList[- 1].clone(text=''))
                else:
                    blank = self.frag.clone()
                    blank.fontName = "Helvetica"
                    blank.text = ''
                    self.fragList.append(blank)

                self.dumpPara(self.fragAnchor + self.fragList, style)
                if hasattr(self, 'language'):
                    language = self.__getattribute__('language')
                    detect_language_result = arabic_format(self.text, language)
                    if detect_language_result != None:
                        self.text = detect_language_result
                para = PmlParagraph(
                    self.text,
                    style,
                    frags=self.fragAnchor + self.fragList,
                    bulletText=bulletText)

                para.outline = first.outline
                para.outlineLevel = first.outlineLevel
                para.outlineOpen = first.outlineOpen
                para.keepWithNext = first.keepWithNext
                para.autoLeading = "max"

                if self.image:
                    para = PmlParagraphAndImage(
                        para,
                        self.image,
                        side=self.imageData.get("align", "left"))

                self.addStory(para)

            self.fragAnchor = []
            first.bulletText = None

        # Reset data

        self.image = None
        self.imageData = {}

        self.clearFrag()

    # METHODS FOR FRAG
    def clearFrag(self):
        self.fragList = []
        self.fragStrip = True
        self.text = u""

    def copyFrag(self, **kw):
        return self.frag.clone(**kw)

    def newFrag(self, **kw):
        self.frag = self.frag.clone(**kw)
        return self.frag

    def _appendFrag(self, frag):
        if frag.link and frag.link.startswith("#"):
            self.anchorFrag.append((frag, frag.link[1:]))
        self.fragList.append(frag)

    # XXX Argument frag is useless!
    def addFrag(self, text="", frag=None):

        frag = baseFrag = self.frag.clone()

        # if sub and super are both on they will cancel each other out
        if frag.sub == 1 and frag.super == 1:
            frag.sub = 0
            frag.super = 0

        # XXX Has to be replaced by CSS styles like vertical-align and
        # font-size
        if frag.sub:
            frag.rise = - frag.fontSize * subFraction
            frag.fontSize = max(frag.fontSize - sizeDelta, 3)
        elif frag.super:
            frag.rise = frag.fontSize * superFraction
            frag.fontSize = max(frag.fontSize - sizeDelta, 3)

       # bold, italic, and underline
        frag.fontName = frag.bulletFontName = tt2ps(
            frag.fontName, frag.bold, frag.italic)

        # Replace &shy; with empty and normalize NBSP
        text = (text
                .replace(u"\xad", u"")
                .replace(u"\xc2\xa0", NBSP)
                .replace(u"\xa0", NBSP))

        if frag.whiteSpace == "pre":

            # Handle by lines
            for text in re.split(r'(\r\n|\n|\r)', text):
                # This is an exceptionally expensive piece of code
                self.text += text
                if ("\n" in text) or ("\r" in text):
                    # If EOL insert a linebreak
                    frag = baseFrag.clone()
                    frag.text = ""
                    frag.lineBreak = 1
                    self._appendFrag(frag)
                else:
                    # Handle tabs in a simple way
                    text = text.replace(u"\t", 8 * u" ")
                    # Somehow for Reportlab NBSP have to be inserted
                    # as single character fragments
                    for text in re.split(r'(\ )', text):
                        frag = baseFrag.clone()
                        if text == " ":
                            text = NBSP
                        frag.text = text
                        self._appendFrag(frag)
        else:
            for text in re.split(u'(' + NBSP + u')', text):
                frag = baseFrag.clone()
                if text == NBSP:
                    self.force = True
                    frag.text = NBSP
                    self.text += text
                    self._appendFrag(frag)
                else:
                    frag.text = " ".join(("x" + text + "x").split())[1: - 1]
                    language_check = frag_text_language_check(self, frag.text)
                    if language_check:
                        frag.text = language_check
                    if self.fragStrip:
                        frag.text = frag.text.lstrip()
                        if frag.text:
                            self.fragStrip = False
                    self.text += frag.text
                    self._appendFrag(frag)

    def pushFrag(self):
        self.fragStack.append(self.frag)
        self.newFrag()

    def pullFrag(self):
        self.frag = self.fragStack.pop()

    # XXX
    def _getFragment(self, l=20):
        try:
            return repr(" ".join(self.node.toxml().split()[:l]))
        except:
            return ""

    def _getLineNumber(self):
        return 0

    def context(self, msg):
        return "%s\n%s" % (
            str(msg),
            self._getFragment(50))

    def warning(self, msg, *args):
        self.warn += 1
        self.log.append((xhtml2pdf.default.PML_WARNING, self._getLineNumber(), str(
            msg), self._getFragment(50)))
        try:
            return self.context(msg % args)
        except:
            return self.context(msg)

    def error(self, msg, *args):
        self.err += 1
        self.log.append((xhtml2pdf.default.PML_ERROR, self._getLineNumber(), str(
            msg), self._getFragment(50)))
        try:
            return self.context(msg % args)
        except:
            return self.context(msg)

    # UTILS
    def _getFileDeprecated(self, name, relative):
        try:
            path = relative or self.pathDirectory
            if name.startswith("data:"):
                return name
            if self.pathCallback is not None:
                nv = self.pathCallback(name, relative)
            else:
                if path is None:
                    log.warning(
                        "Could not find main directory for getting filename. Use CWD")
                    path = os.getcwd()
                nv = os.path.normpath(os.path.join(path, name))
                if not (nv and os.path.isfile(nv)):
                    nv = None
            if nv is None:
                log.warning(self.warning("File '%s' does not exist", name))
            return nv
        except:
            log.warning(
                self.warning("getFile %r %r %r", name, relative, path), exc_info=1)

    def getFile(self, name, relative=None):
        """
        Returns a file name or None
        """
        if self.pathCallback is not None:
            return getFile(self._getFileDeprecated(name, relative))
        return getFile(name, relative or self.pathDirectory)

    def getFontName(self, names, default="helvetica"):
        """
        Name of a font
        """
        # print names, self.fontList
        if type(names) is not ListType:
            if type(names) not in six.string_types:
                names = str(names)
            names = names.strip().split(",")
        for name in names:
            if type(name) not in six.string_types:
                name = str(name)
            font = name.strip().lower()
            if font in self.asianFontList:
                font = self.asianFontList.get(font, None)
                set_asian_fonts(font)
            else:
                font = self.fontList.get(font,None)
            if font is not None:
                return font
        return self.fontList.get(default, None)

    def registerFont(self, fontname, alias=None):
        alias = alias if alias is not None else []
        self.fontList[str(fontname).lower()] = str(fontname)
        for a in alias:
            if type(fontname) not in six.string_types:
                fontname = str(fontname)
            self.fontList[str(a)] = fontname

    def loadFont(self, names, src, encoding="WinAnsiEncoding", bold=0, italic=0):

        # XXX Just works for local filenames!
        if names and src:

            file = src
            src = file.uri

            log.debug("Load font %r", src)
<<<<<<< HEAD
            
            if isinstance(names, str):
                if names.startswith("#"):
                    names = names.strip('#')
            if isinstance(names, list):
                names_strip = []
                for name in names:
                    if name.startswith("#"):
                        name = name.strip("#")
                        names_strip.append(name)
                    else:
                        names_strip.append(name)

                names = names_strip;
=======
            if isinstance(names, str) and names.startswith("#"):
                names = names.strip('#')
>>>>>>> 184b696c
            if type(names) is ListType:
                fontAlias = names
            else:
                fontAlias = (x.lower().strip() for x in names.split(",") if x)

            # XXX Problems with unicode here
            fontAlias = [str(x) for x in fontAlias]

            ffname = names
            fontName = fontAlias[0]
            parts = src.split(".")
            baseName, suffix = ".".join(parts[: - 1]), parts[- 1]
            suffix = suffix.lower()

            if suffix in ["ttc", "ttf"]:

                # determine full font name according to weight and style
                fullFontName = "%s_%d%d" % (fontName, bold, italic)

                # check if font has already been registered
                if fullFontName in self.fontList:
                    log.warning(
                        self.warning("Repeated font embed for %s, skip new embed ", fullFontName))
                else:

                    # Register TTF font and special name
                    filename = file.getNamedFile()
                    file = TTFont(fullFontName, filename)
                    pdfmetrics.registerFont(file)

                    # Add or replace missing styles
                    for bold in (0, 1):
                        for italic in (0, 1):
                            if ("%s_%d%d" % (fontName, bold, italic)) not in self.fontList:
                                addMapping(
                                    fontName, bold, italic, fullFontName)

                    # Register "normal" name and the place holder for style
                    self.registerFont(fontName, fontAlias + [fullFontName])

            elif suffix in ("afm", "pfb"):

                if suffix == "afm":
                    afm = file.getNamedFile()
                    tfile = pisaFileObject(baseName + ".pfb")
                    pfb = tfile.getNamedFile()
                else:
                    pfb = file.getNamedFile()
                    tfile = pisaFileObject(baseName + ".afm")
                    afm = tfile.getNamedFile()

                # determine full font name according to weight and style
                fullFontName = "%s_%d%d" % (fontName, bold, italic)

                # check if font has already been registered
                if fullFontName in self.fontList:
                    log.warning(
                        self.warning("Repeated font embed for %s, skip new embed", fontName))
                else:

                    # Include font
                    face = pdfmetrics.EmbeddedType1Face(afm, pfb)
                    fontNameOriginal = face.name
                    pdfmetrics.registerTypeFace(face)
                    # print fontName, fontNameOriginal, fullFontName
                    justFont = pdfmetrics.Font(
                        fullFontName, fontNameOriginal, encoding)
                    pdfmetrics.registerFont(justFont)

                    # Add or replace missing styles
                    for bold in (0, 1):
                        for italic in (0, 1):
                            if ("%s_%d%d" % (fontName, bold, italic)) not in self.fontList:
                                addMapping(
                                    fontName, bold, italic, fontNameOriginal)

                    # Register "normal" name and the place holder for style
                    self.registerFont(
                        fontName, fontAlias + [fullFontName, fontNameOriginal])
            else:
                log.warning(self.warning("wrong attributes for <pdf:font>"))<|MERGE_RESOLUTION|>--- conflicted
+++ resolved
@@ -830,7 +830,6 @@
             src = file.uri
 
             log.debug("Load font %r", src)
-<<<<<<< HEAD
             
             if isinstance(names, str):
                 if names.startswith("#"):
@@ -845,10 +844,6 @@
                         names_strip.append(name)
 
                 names = names_strip;
-=======
-            if isinstance(names, str) and names.startswith("#"):
-                names = names.strip('#')
->>>>>>> 184b696c
             if type(names) is ListType:
                 fontAlias = names
             else:
