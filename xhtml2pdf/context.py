# -*- coding: utf-8 -*-

# Copyright 2010 Dirk Holtwick, holtwick.it
#
# Licensed under the Apache License, Version 2.0 (the "License");
# you may not use this file except in compliance with the License.
# You may obtain a copy of the License at
#
#     http://www.apache.org/licenses/LICENSE-2.0
#
# Unless required by applicable law or agreed to in writing, software
# distributed under the License is distributed on an "AS IS" BASIS,
# WITHOUT WARRANTIES OR CONDITIONS OF ANY KIND, either express or implied.
# See the License for the specific language governing permissions and
# limitations under the License.

import copy
import logging
import os
import re

import six
from reportlab import rl_settings
from reportlab.lib.enums import TA_LEFT
from reportlab.lib.fonts import addMapping
from reportlab.lib.pagesizes import A4
from reportlab.lib.styles import ParagraphStyle
from reportlab.pdfbase import pdfmetrics
from reportlab.pdfbase.ttfonts import TTFont
from reportlab.platypus.frames import Frame, ShowBoundaryValue
from reportlab.platypus.paraparser import ParaFrag, ps2tt, tt2ps
<<<<<<< HEAD
from xhtml2pdf.util import (copy_attrs, getColor, getCoords, getFile,
                            getFrameDimensions, getSize, pisaFileObject,
                            set_value, set_asian_fonts, arabic_format, frag_text_language_check)
=======
>>>>>>> 5ec9d1a2

import xhtml2pdf.default
import xhtml2pdf.parser
from xhtml2pdf.util import (arabic_format, copy_attrs, frag_text_language_check, getColor, getCoords, getFile,
                            getFrameDimensions, getSize, pisaFileObject, set_asian_fonts, set_value)
from xhtml2pdf.w3c import css
from xhtml2pdf.xhtml2pdf_reportlab import (PmlPageCount, PmlPageTemplate, PmlParagraph,
                                           PmlParagraphAndImage, PmlTableOfContents)

TupleType = tuple
ListType = list
basestring = six.text_type
try:
    import urlparse
except ImportError:
    import urllib.parse as urlparse

rl_settings.warnOnMissingFontGlyphs = 0
log = logging.getLogger("xhtml2pdf")

sizeDelta = 2       # amount to reduce font size by for super and sub script
subFraction = 0.4   # fraction of font size that a sub script should be lowered
superFraction = 0.4

NBSP = u"\u00a0"


def clone(self, **kwargs):
    n = ParaFrag(**self.__dict__)
    if kwargs:
        d = n.__dict__
        d.update(kwargs)
        # This else could cause trouble in Paragraphs with images etc.
        if "cbDefn" in d:
            del d["cbDefn"]
    n.bulletText = None
    return n


ParaFrag.clone = clone


def getParaFrag(style):
    frag = ParaFrag()

    set_value(frag,
              ('sub', 'super', 'rise', 'underline', 'strike', 'greek',
               'leading', 'leadingSpace', 'spaceBefore',
               'spaceAfter', 'leftIndent', 'rightIndent', 'firstLineIndent',
               'borderPadding', 'paddingLeft', 'paddingRight',
               'paddingTop', 'paddingBottom', 'bulletIndent',
               'insideStaticFrame', 'outlineLevel'
               ),
              0)

    set_value(frag,
              ('backColor', 'vAlign', 'link', 'borderStyle',
               'borderColor', 'listStyleType', 'listStyleImage',
               'wordWrap', 'height', 'width', 'bulletText'
               ),
              None
              )
    set_value(frag,
              ('pageNumber', 'pageCount', 'outline',
               'outlineOpen', 'keepWithNext'),
              False)

    frag.text = ""
    frag.fontName = "Times-Roman"
    frag.fontName, frag.bold, frag.italic = ps2tt(style.fontName)
    frag.fontSize = style.fontSize
    frag.textColor = style.textColor

    # Extras
    frag.letterSpacing = "normal"
    frag.leadingSource = "150%"
    frag.alignment = TA_LEFT
    frag.borderWidth = 1

    frag.borderLeftWidth = frag.borderWidth
    frag.borderLeftColor = frag.borderColor
    frag.borderLeftStyle = frag.borderStyle
    frag.borderRightWidth = frag.borderWidth
    frag.borderRightColor = frag.borderColor
    frag.borderRightStyle = frag.borderStyle
    frag.borderTopWidth = frag.borderWidth
    frag.borderTopColor = frag.borderColor
    frag.borderTopStyle = frag.borderStyle
    frag.borderBottomWidth = frag.borderWidth
    frag.borderBottomColor = frag.borderColor
    frag.borderBottomStyle = frag.borderStyle

    frag.whiteSpace = "normal"
    frag.bulletFontName = "Helvetica"
    frag.zoom = 1.0

    return frag


def getDirName(path):
    parts = urlparse.urlparse(path)
    if parts.scheme:
        return path
    else:
        return os.path.dirname(os.path.abspath(path))


class pisaCSSBuilder(css.CSSBuilder):

    def atFontFace(self, declarations):
        """
        Embed fonts
        """
        result = self.ruleset([self.selector('*')], declarations)
        data = list(result[0].values())[0]
        if "src" not in data:
            # invalid - source is required, ignore this specification
            return {}, {}
        names = data["font-family"]

        # Font weight
        fweight = str(data.get("font-weight", "normal")).lower()
        bold = fweight in ("bold", "bolder", "500", "600", "700", "800", "900")
        if not bold and fweight != "normal":
            log.warning(
                self.c.warning("@fontface, unknown value font-weight '%s'", fweight))

        # Font style
        italic = str(
            data.get("font-style", "")).lower() in ("italic", "oblique")

        # The "src" attribute can be a CSS group but in that case
        # ignore everything except the font URI
        uri = data['src']
        fonts = []

        if isinstance(data['src'], list):
            for part in uri:
                if isinstance(part, basestring):
                    fonts.append(part)
        else:
            fonts.append(uri)

        for font in fonts:
            src = self.c.getFile(font, relative=self.c.cssParser.rootPath)
            self.c.loadFont(
                names,
                src,
                bold=bold,
                italic=italic)
        return {}, {}

    def _pisaAddFrame(self, name, data, first=False, border=None, size=(0, 0)):
        c = self.c
        if not name:
            name = "-pdf-frame-%d" % c.UID()
        if data.get('is_landscape', False):
            size = (size[1], size[0])
        x, y, w, h = getFrameDimensions(data, size[0], size[1])
        # print name, x, y, w, h
        # if not (w and h):
        #    return None
        if first:
            return name, None, data.get("-pdf-frame-border", border), x, y, w, h, data

        return (name, data.get("-pdf-frame-content", None),
                data.get("-pdf-frame-border", border), x, y, w, h, data)

    def _getFromData(self, data, attr, default=None, func=None):
        if not func:
            def func(x): return x

        if type(attr) in (list, tuple):
            for a in attr:
                if a in data:
                    return func(data[a])
                return default
        else:
            if attr in data:
                return func(data[attr])
            return default

    def atPage(self, name, pseudopage, data, isLandscape, pageBorder):
        c = self.c
        name = name or "body"

        if name in c.templateList:
            log.warning(
                self.c.warning("template '%s' has already been defined", name))

        padding_top = self._getFromData(data, 'padding-top', 0, getSize)
        padding_left = self._getFromData(data, 'padding-left', 0, getSize)
        padding_right = self._getFromData(data, 'padding-right', 0, getSize)
        padding_bottom = self._getFromData(data, 'padding-bottom', 0, getSize)
        border_color = self._getFromData(data, ('border-top-color', 'border-bottom-color',
                                                'border-left-color', 'border-right-color'), None, getColor)
        border_width = self._getFromData(data, ('border-top-width', 'border-bottom-width',
                                                'border-left-width', 'border-right-width'), 0, getSize)

        for prop in ("margin-top", "margin-left", "margin-right", "margin-bottom",
                     "top", "left", "right", "bottom", "width", "height"):
            if prop in data:
                c.frameList.append(
                    self._pisaAddFrame(name, data, first=True, border=pageBorder, size=c.pageSize))
                break

        # Frames have to be calculated after we know the pagesize
        frameList = []
        staticList = []
        for fname, static, border, x, y, w, h, fdata in c.frameList:
            fpadding_top = self._getFromData(
                fdata, 'padding-top', padding_top, getSize)
            fpadding_left = self._getFromData(
                fdata, 'padding-left', padding_left, getSize)
            fpadding_right = self._getFromData(
                fdata, 'padding-right', padding_right, getSize)
            fpadding_bottom = self._getFromData(
                fdata, 'padding-bottom', padding_bottom, getSize)
            fborder_color = self._getFromData(fdata, ('border-top-color', 'border-bottom-color',
                                                      'border-left-color', 'border-right-color'), border_color, getColor)
            fborder_width = self._getFromData(fdata, ('border-top-width', 'border-bottom-width',
                                                      'border-left-width', 'border-right-width'), border_width, getSize)

            if border or pageBorder:

                frame_border = ShowBoundaryValue(width=int(border))   #frame_border = ShowBoundaryValue() to
                                                                      #frame_border = ShowBoundaryValue(width=int(border))
            else:
                frame_border = ShowBoundaryValue(
                    color=fborder_color, width=fborder_width)

            # fix frame sizing problem.
            if static:
                x, y, w, h = getFrameDimensions(
                    fdata, c.pageSize[0], c.pageSize[1])
            x, y, w, h = getCoords(x, y, w, h, c.pageSize)
            if w <= 0 or h <= 0:
                log.warning(
                    self.c.warning("Negative width or height of frame. Check @frame definitions."))

            frame = Frame(
                x, y, w, h,
                id=fname,
                leftPadding=fpadding_left,
                rightPadding=fpadding_right,
                bottomPadding=fpadding_bottom,
                topPadding=fpadding_top,
                showBoundary=frame_border)

            if static:
                frame.pisaStaticStory = []
                c.frameStatic[static] = [frame] + c.frameStatic.get(static, [])
                staticList.append(frame)
            else:
                frameList.append(frame)

        background = data.get("background-image", None)
        if background:
            # should be relative to the css file
            background = self.c.getFile(
                background, relative=self.c.cssParser.rootPath)

        if not frameList:
            log.warning(
                c.warning("missing explicit frame definition for content or just static frames"))
            fname, static, border, x, y, w, h, data = self._pisaAddFrame(name, data, first=True, border=pageBorder,
                                                                         size=c.pageSize)
            x, y, w, h = getCoords(x, y, w, h, c.pageSize)
            if w <= 0 or h <= 0:
                log.warning(
                    c.warning("Negative width or height of frame. Check @page definitions."))

            if border or pageBorder:
                frame_border = ShowBoundaryValue()
            else:
                frame_border = ShowBoundaryValue(
                    color=border_color, width=border_width)

            frameList.append(Frame(
                x, y, w, h,
                id=fname,
                leftPadding=padding_left,
                rightPadding=padding_right,
                bottomPadding=padding_bottom,
                topPadding=padding_top,
                showBoundary=frame_border))

        pt = PmlPageTemplate(
            id=name,
            frames=frameList,
            pagesize=c.pageSize,
        )
        pt.pisaStaticList = staticList
        pt.pisaBackground = background
        pt.pisaBackgroundList = c.pisaBackgroundList

        if isLandscape:
            pt.pageorientation = pt.LANDSCAPE

        c.templateList[name] = pt
        c.template = None
        c.frameList = []
        c.frameStaticList = []

        return {}, {}

    def atFrame(self, name, declarations):
        if declarations:
            result = self.ruleset([self.selector('*')], declarations)
            # print "@BOX", name, declarations, result

            data = result[0]
            if data:
                try:
                    data = data.values()[0]
                except Exception:
                    data = data.popitem()[1]
                self.c.frameList.append(
                    self._pisaAddFrame(name, data, size=self.c.pageSize))

        return {}, {}  # TODO: It always returns empty dicts?


class pisaCSSParser(css.CSSParser):

    def parseExternal(self, cssResourceName):
        result = None
        oldRootPath = self.rootPath
        cssFile = self.c.getFile(cssResourceName, relative=self.rootPath)
        if not cssFile:
            return None
        if self.rootPath and urlparse.urlparse(self.rootPath).scheme:
            self.rootPath = urlparse.urljoin(self.rootPath, cssResourceName)
        else:
            self.rootPath = getDirName(cssFile.uri)
        try:
            result = self.parse(cssFile.getData())
            self.rootPath = oldRootPath
        except Exception as e:
            print(e)
        return result


class pisaContext(object):
    """
    Helper class for creation of reportlab story and container for
    various data.
    """

    def __init__(self, path, debug=0, capacity=-1):
        self.fontList = copy.copy(xhtml2pdf.default.DEFAULT_FONT)
        self.asianFontList = copy.copy(xhtml2pdf.default.DEFAULT_ASIAN_FONT)
        set_value(self,
                  ('path', 'story', 'text', 'log', 'frameStaticList',
                   'pisaBackgroundList', 'frameList', 'anchorFrag',
                   'anchorName', 'fragList', 'fragAnchor', 'fragStack'
                   ), [],  _copy=True)

        set_value(self, ('node', 'indexing_story',
                         'template', 'keepInFrameIndex',
                         'tableData', 'image'),
                  None)
        set_value(self, ('err', 'warn', 'uidctr', 'listCounter'), 0)
        set_value(self, ('text', 'cssText', 'cssDefaultText'), "")
        set_value(self, ('templateList', 'frameStatic', 'imageData'),
                  {}, _copy=True)
        self.capacity = capacity
        self.toc = PmlTableOfContents()
        self.multiBuild = False
        self.pageSize = A4
        self.baseFontSize = getSize("12pt")
        self.frag = self.fragBlock = getParaFrag(
            ParagraphStyle('default%d' % self.UID()))
        self.fragStrip = True
        self.force = False

        # External callback function for path calculations
        self.pathCallback = None

        # Store path to document
        self.pathDocument = path or "__dummy__"
        parts = urlparse.urlparse(self.pathDocument)
        if not parts.scheme:
            self.pathDocument = os.path.abspath(self.pathDocument)
        self.pathDirectory = getDirName(self.pathDocument)

        self.meta = dict(
            author="",
            title="",
            subject="",
            keywords="",
            pagesize=A4,
        )

    def UID(self):
        self.uidctr += 1
        return self.uidctr

    # METHODS FOR CSS
    def addCSS(self, value):
        value = value.strip()
        if value.startswith("<![CDATA["):
            value = value[9: - 3]
        if value.startswith("<!--"):
            value = value[4: - 3]
        self.cssText += value.strip() + "\n"

    # METHODS FOR CSS
    def addDefaultCSS(self, value):
        value = value.strip()
        if value.startswith("<![CDATA["):
            value = value[9: - 3]
        if value.startswith("<!--"):
            value = value[4: - 3]
        self.cssDefaultText += value.strip() + "\n"

    def parseCSS(self):
        # This self-reference really should be refactored. But for now
        # we'll settle for using weak references. This avoids memory
        # leaks because the garbage collector (at least on cPython
        # 2.7.3) isn't aggressive enough.
        import weakref

        self.cssBuilder = pisaCSSBuilder(mediumSet=["all", "print", "pdf"])
        #self.cssBuilder.c = self
        self.cssBuilder._c = weakref.ref(self)
        pisaCSSBuilder.c = property(lambda self: self._c())

        self.cssParser = pisaCSSParser(self.cssBuilder)
        self.cssParser.rootPath = self.pathDirectory
        #self.cssParser.c = self
        self.cssParser._c = weakref.ref(self)
        pisaCSSParser.c = property(lambda self: self._c())

        self.css = self.cssParser.parse(self.cssText)
        self.cssDefault = self.cssParser.parse(self.cssDefaultText)
        self.cssCascade = css.CSSCascadeStrategy(
            userAgent=self.cssDefault, user=self.css)
        self.cssCascade.parser = self.cssParser

    # METHODS FOR STORY
    def addStory(self, data):
        self.story.append(data)

    def swapStory(self, story=None):
        story = story if story is not None else []
        self.story, story = copy.copy(story), copy.copy(self.story)
        return story

    def toParagraphStyle(self, first):
        style = ParagraphStyle(
            'default%d' % self.UID(), keepWithNext=first.keepWithNext)

        copy_attrs(style, first,
                   ('fontName', 'fontSize', 'letterSpacing', 'backColor',
                    'spaceBefore', 'spaceAfter', 'leftIndent', 'rightIndent',
                       'firstLineIndent', 'textColor', 'alignment',
                       'bulletIndent', 'wordWrap', 'borderTopStyle',
                       'borderTopWidth', 'borderTopColor',
                       'borderBottomStyle', 'borderBottomWidth',
                       'borderBottomColor', 'borderLeftStyle',
                       'borderLeftWidth', 'borderLeftColor',
                       'borderRightStyle', 'borderRightWidth',
                       'borderRightColor', 'paddingTop', 'paddingBottom',
                       'paddingLeft', 'paddingRight', 'borderPadding'
                    )
                   )

        style.leading = max(
            first.leading + first.leadingSpace, first.fontSize * 1.25)
        style.bulletFontName = first.bulletFontName or first.fontName
        style.bulletFontSize = first.fontSize

        # Border handling for Paragraph

        # Transfer the styles for each side of the border, *not* the whole
        # border values that reportlab supports. We'll draw them ourselves in
        # PmlParagraph.

        # If no border color is given, the text color is used (XXX Tables!)
        if (style.borderTopColor is None) and style.borderTopWidth:
            style.borderTopColor = first.textColor
        if (style.borderBottomColor is None) and style.borderBottomWidth:
            style.borderBottomColor = first.textColor
        if (style.borderLeftColor is None) and style.borderLeftWidth:
            style.borderLeftColor = first.textColor
        if (style.borderRightColor is None) and style.borderRightWidth:
            style.borderRightColor = first.textColor

        style.fontName = tt2ps(first.fontName, first.bold, first.italic)

        return style

    def addTOC(self):
        styles = []
        for i in six.moves.range(20):
            self.node.attributes["class"] = "pdftoclevel%d" % i
            self.cssAttr = xhtml2pdf.parser.CSSCollect(self.node, self)
            xhtml2pdf.parser.CSS2Frag(self, {
                "margin-top": 0,
                "margin-bottom": 0,
                "margin-left": 0,
                "margin-right": 0,
            }, True)
            pstyle = self.toParagraphStyle(self.frag)
            styles.append(pstyle)

        self.toc.levelStyles = styles
        self.addStory(self.toc)
        self.indexing_story = None

    def addPageCount(self):
        if not self.multiBuild:
            self.indexing_story = PmlPageCount()
            self.multiBuild = True

    def dumpPara(self, frags, style):
        return

    def addPara(self, force=False):

        force = (force or self.force)
        self.force = False

        # Cleanup the trail
        rfragList = reversed(self.fragList)

        # Find maximum lead
        maxLeading = 0
        #fontSize = 0
        for frag in self.fragList:
            leading = getSize(
                frag.leadingSource, frag.fontSize) + frag.leadingSpace
            maxLeading = max(
                leading, frag.fontSize + frag.leadingSpace, maxLeading)
            frag.leading = leading

        if force or (self.text.strip() and self.fragList):

            # Update paragraph style by style of first fragment
            first = self.fragBlock
            style = self.toParagraphStyle(first)
            # style.leading = first.leading + first.leadingSpace
            if first.leadingSpace:
                style.leading = maxLeading
            else:
                style.leading = getSize(
                    first.leadingSource, first.fontSize) + first.leadingSpace

            bulletText = copy.copy(first.bulletText)
            first.bulletText = None

            # Add paragraph to story
            if force or len(self.fragAnchor + self.fragList) > 0:

                # We need this empty fragment to work around problems in
                # Reportlab paragraphs regarding backGround etc.
                if self.fragList:
                    self.fragList.append(self.fragList[- 1].clone(text=''))
                else:
                    blank = self.frag.clone()
                    blank.fontName = "Helvetica"
                    blank.text = ''
                    self.fragList.append(blank)

                self.dumpPara(self.fragAnchor + self.fragList, style)
                if hasattr(self, 'language'):
                    language = self.__getattribute__('language')
                    detect_language_result = arabic_format(self.text, language)
                    if detect_language_result != None:
                        self.text = detect_language_result
                para = PmlParagraph(
                    self.text,
                    style,
                    frags=self.fragAnchor + self.fragList,
                    bulletText=bulletText)

                para.outline = first.outline
                para.outlineLevel = first.outlineLevel
                para.outlineOpen = first.outlineOpen
                para.keepWithNext = first.keepWithNext
                para.autoLeading = "max"

                if self.image:
                    para = PmlParagraphAndImage(
                        para,
                        self.image,
                        side=self.imageData.get("align", "left"))

                self.addStory(para)

            self.fragAnchor = []
            first.bulletText = None

        # Reset data

        self.image = None
        self.imageData = {}

        self.clearFrag()

    # METHODS FOR FRAG
    def clearFrag(self):
        self.fragList = []
        self.fragStrip = True
        self.text = u""

    def copyFrag(self, **kw):
        return self.frag.clone(**kw)

    def newFrag(self, **kw):
        self.frag = self.frag.clone(**kw)
        return self.frag

    def _appendFrag(self, frag):
        if frag.link and frag.link.startswith("#"):
            self.anchorFrag.append((frag, frag.link[1:]))
        self.fragList.append(frag)

    # XXX Argument frag is useless!
    def addFrag(self, text="", frag=None):

        frag = baseFrag = self.frag.clone()

        # if sub and super are both on they will cancel each other out
        if frag.sub == 1 and frag.super == 1:
            frag.sub = 0
            frag.super = 0

        # XXX Has to be replaced by CSS styles like vertical-align and
        # font-size
        if frag.sub:
            frag.rise = - frag.fontSize * subFraction
            frag.fontSize = max(frag.fontSize - sizeDelta, 3)
        elif frag.super:
            frag.rise = frag.fontSize * superFraction
            frag.fontSize = max(frag.fontSize - sizeDelta, 3)

       # bold, italic, and underline
        frag.fontName = frag.bulletFontName = tt2ps(
            frag.fontName, frag.bold, frag.italic)

        # Replace &shy; with empty and normalize NBSP
        text = (text
                .replace(u"\xad", u"")
                .replace(u"\xc2\xa0", NBSP)
                .replace(u"\xa0", NBSP))

        if frag.whiteSpace == "pre":

            # Handle by lines
            for text in re.split(r'(\r\n|\n|\r)', text):
                # This is an exceptionally expensive piece of code
                self.text += text
                if ("\n" in text) or ("\r" in text):
                    # If EOL insert a linebreak
                    frag = baseFrag.clone()
                    frag.text = ""
                    frag.lineBreak = 1
                    self._appendFrag(frag)
                else:
                    # Handle tabs in a simple way
                    text = text.replace(u"\t", 8 * u" ")
                    # Somehow for Reportlab NBSP have to be inserted
                    # as single character fragments
                    for text in re.split(r'(\ )', text):
                        frag = baseFrag.clone()
                        if text == " ":
                            text = NBSP
                        frag.text = text
                        self._appendFrag(frag)
        else:
            for text in re.split(u'(' + NBSP + u')', text):
                frag = baseFrag.clone()
                if text == NBSP:
                    self.force = True
                    frag.text = NBSP
                    self.text += text
                    self._appendFrag(frag)
                else:
                    frag.text = " ".join(("x" + text + "x").split())[1: - 1]
                    language_check = frag_text_language_check(self, frag.text)
                    if language_check:
                        frag.text = language_check
                    if self.fragStrip:
                        frag.text = frag.text.lstrip()
                        if frag.text:
                            self.fragStrip = False
                    self.text += frag.text
                    self._appendFrag(frag)

    def pushFrag(self):
        self.fragStack.append(self.frag)
        self.newFrag()

    def pullFrag(self):
        self.frag = self.fragStack.pop()

    # XXX
    def _getFragment(self, l=20):
        try:
            return repr(" ".join(self.node.toxml().split()[:l]))
        except:
            return ""

    def _getLineNumber(self):
        return 0

    def context(self, msg):
        return "%s\n%s" % (
            str(msg),
            self._getFragment(50))

    def warning(self, msg, *args):
        self.warn += 1
        self.log.append((xhtml2pdf.default.PML_WARNING, self._getLineNumber(), str(
            msg), self._getFragment(50)))
        try:
            return self.context(msg % args)
        except:
            return self.context(msg)

    def error(self, msg, *args):
        self.err += 1
        self.log.append((xhtml2pdf.default.PML_ERROR, self._getLineNumber(), str(
            msg), self._getFragment(50)))
        try:
            return self.context(msg % args)
        except:
            return self.context(msg)

    # UTILS
    def _getFileDeprecated(self, name, relative):
        try:
            path = relative or self.pathDirectory
            if name.startswith("data:"):
                return name
            if self.pathCallback is not None:
                nv = self.pathCallback(name, relative)
            else:
                if path is None:
                    log.warning(
                        "Could not find main directory for getting filename. Use CWD")
                    path = os.getcwd()
                nv = os.path.normpath(os.path.join(path, name))
                if not (nv and os.path.isfile(nv)):
                    nv = None
            if nv is None:
                log.warning(self.warning("File '%s' does not exist", name))
            return nv
        except:
            log.warning(
                self.warning("getFile %r %r %r", name, relative, path), exc_info=1)

    def getFile(self, name, relative=None):
        """
        Returns a file name or None
        """
        if self.pathCallback is not None:
            return getFile(self._getFileDeprecated(name, relative))
        return getFile(name, relative or self.pathDirectory)

    def getFontName(self, names, default="helvetica"):
        """
        Name of a font
        """
        # print names, self.fontList
        if type(names) is not ListType:
            if type(names) not in six.string_types:
                names = str(names)
            names = names.strip().split(",")
        for name in names:
            if type(name) not in six.string_types:
                name = str(name)
            font = name.strip().lower()
            if font in self.asianFontList:
                font = self.asianFontList.get(font, None)
                set_asian_fonts(font)
            else:
                font = self.fontList.get(font,None)
            if font is not None:
                return font
        return self.fontList.get(default, None)

    def registerFont(self, fontname, alias=None):
        alias = alias if alias is not None else []
        self.fontList[str(fontname).lower()] = str(fontname)
        for a in alias:
            if type(fontname) not in six.string_types:
                fontname = str(fontname)
            self.fontList[str(a)] = fontname

    def loadFont(self, names, src, encoding="WinAnsiEncoding", bold=0, italic=0):

        # XXX Just works for local filenames!
        if names and src:

            file = src
            src = file.uri

            log.debug("Load font %r", src)
<<<<<<< HEAD
            if names.startswith("#"):
=======
            if isinstance(names, str) and names.startswith("#"):
>>>>>>> 5ec9d1a2
                names = names.strip('#')
            if type(names) is ListType:
                fontAlias = names
            else:
                fontAlias = (x.lower().strip() for x in names.split(",") if x)

            # XXX Problems with unicode here
            fontAlias = [str(x) for x in fontAlias]

            ffname = names
            fontName = fontAlias[0]
            parts = src.split(".")
            baseName, suffix = ".".join(parts[: - 1]), parts[- 1]
            suffix = suffix.lower()

            if suffix in ["ttc", "ttf"]:

                # determine full font name according to weight and style
                fullFontName = "%s_%d%d" % (fontName, bold, italic)

                # check if font has already been registered
                if fullFontName in self.fontList:
                    log.warning(
                        self.warning("Repeated font embed for %s, skip new embed ", fullFontName))
                else:

                    # Register TTF font and special name
                    filename = file.getNamedFile()
                    file = TTFont(fullFontName, filename)
                    pdfmetrics.registerFont(file)

                    # Add or replace missing styles
                    for bold in (0, 1):
                        for italic in (0, 1):
                            if ("%s_%d%d" % (fontName, bold, italic)) not in self.fontList:
                                addMapping(
                                    fontName, bold, italic, fullFontName)

                    # Register "normal" name and the place holder for style
                    self.registerFont(fontName, fontAlias + [fullFontName])

            elif suffix in ("afm", "pfb"):

                if suffix == "afm":
                    afm = file.getNamedFile()
                    tfile = pisaFileObject(baseName + ".pfb")
                    pfb = tfile.getNamedFile()
                else:
                    pfb = file.getNamedFile()
                    tfile = pisaFileObject(baseName + ".afm")
                    afm = tfile.getNamedFile()

                # determine full font name according to weight and style
                fullFontName = "%s_%d%d" % (fontName, bold, italic)

                # check if font has already been registered
                if fullFontName in self.fontList:
                    log.warning(
                        self.warning("Repeated font embed for %s, skip new embed", fontName))
                else:

                    # Include font
                    face = pdfmetrics.EmbeddedType1Face(afm, pfb)
                    fontNameOriginal = face.name
                    pdfmetrics.registerTypeFace(face)
                    # print fontName, fontNameOriginal, fullFontName
                    justFont = pdfmetrics.Font(
                        fullFontName, fontNameOriginal, encoding)
                    pdfmetrics.registerFont(justFont)

                    # Add or replace missing styles
                    for bold in (0, 1):
                        for italic in (0, 1):
                            if ("%s_%d%d" % (fontName, bold, italic)) not in self.fontList:
                                addMapping(
                                    fontName, bold, italic, fontNameOriginal)

                    # Register "normal" name and the place holder for style
                    self.registerFont(
                        fontName, fontAlias + [fullFontName, fontNameOriginal])
            else:
                log.warning(self.warning("wrong attributes for <pdf:font>"))<|MERGE_RESOLUTION|>--- conflicted
+++ resolved
@@ -29,12 +29,6 @@
 from reportlab.pdfbase.ttfonts import TTFont
 from reportlab.platypus.frames import Frame, ShowBoundaryValue
 from reportlab.platypus.paraparser import ParaFrag, ps2tt, tt2ps
-<<<<<<< HEAD
-from xhtml2pdf.util import (copy_attrs, getColor, getCoords, getFile,
-                            getFrameDimensions, getSize, pisaFileObject,
-                            set_value, set_asian_fonts, arabic_format, frag_text_language_check)
-=======
->>>>>>> 5ec9d1a2
 
 import xhtml2pdf.default
 import xhtml2pdf.parser
@@ -836,11 +830,7 @@
             src = file.uri
 
             log.debug("Load font %r", src)
-<<<<<<< HEAD
-            if names.startswith("#"):
-=======
             if isinstance(names, str) and names.startswith("#"):
->>>>>>> 5ec9d1a2
                 names = names.strip('#')
             if type(names) is ListType:
                 fontAlias = names
